--- conflicted
+++ resolved
@@ -5,13 +5,10 @@
 * Bid Detail Previews are shown throughout - @orta
 * Use italics for title, and no italics for dates - @orta
 * Added a countdown on main page - @orta
-<<<<<<< HEAD
 * Added help menu - @ashfurrow
-=======
 * Added a mode for loading an Auction via artsy.net - @orta
 * Added an admin panel to close the app - @orta
 * Turned off the status bar - @orta
->>>>>>> 1e5bc0c4
 
 ### 0.0.4 - 9th Oct 2014
 
