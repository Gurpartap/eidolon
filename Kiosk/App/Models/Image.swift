--- conflicted
+++ resolved
@@ -58,19 +58,11 @@
         return urlFromPreferenceList(["larger", "medium", "large"])
     }
 
-<<<<<<< HEAD
-=======
     func localImageTileForLevel(level:Int, x:Int, y:Int) -> UIImage? {
         let path = localPathForImageTileAtLevel(level, x:x, y:y)
         return UIImage(contentsOfFile:path)
     }
 
-    func localPathForImageTileAtLevel(level:Int, x:Int, y:Int) -> NSString {
-        let directoryURL = NSFileManager.defaultManager().URLsForDirectory(.DocumentDirectory, inDomains: .UserDomainMask)[0] as NSURL
-        return ""
-    }
-
->>>>>>> 24d8ee07
     private func urlFromPreferenceList(preferenceList: Array<String>) -> NSURL? {
         if let format = preferenceList.filter({ contains(self.imageVersions, $0) }).first {
             let path = NSString(string: self.imageFormatString).stringByReplacingOccurrencesOfString(":version", withString: format)
@@ -78,4 +70,9 @@
         }
         return nil
     }
+
+    func localPathForImageTileAtLevel(level:Int, x:Int, y:Int) -> NSString {
+        let directoryURL = NSFileManager.defaultManager().URLsForDirectory(.DocumentDirectory, inDomains: .UserDomainMask)[0] as NSURL
+        return ""
+    }
 }