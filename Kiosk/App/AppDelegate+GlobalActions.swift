--- conflicted
+++ resolved
@@ -40,15 +40,9 @@
             let nav = UINavigationController(rootViewController: webController)
             nav!.modalPresentationStyle = .FormSheet
             
-<<<<<<< HEAD
-            self.window.rootViewController?.presentViewController(webVC!, animated: true, completion: nil)
+            ARAnalytics.event("Show Web View", withProperties: ["url" : address])
+            self.window.rootViewController?.presentViewController(nav!, animated: true, completion: nil)
             self.webViewController = webVC
-
-            ARAnalytics.event("Show Web View", withProperties: ["url" : address])
-=======
-            self.window.rootViewController?.presentViewController(nav!, animated: true, completion: nil)
-            self.webViewController = nav
->>>>>>> 195e3144
         }
 
         if helpIsVisisble {
