<?xml version="1.0" encoding="UTF-8" standalone="no"?>
<document type="com.apple.InterfaceBuilder3.CocoaTouch.Storyboard.XIB" version="3.0" toolsVersion="6249" systemVersion="14A379a" targetRuntime="iOS.CocoaTouch" propertyAccessControl="none" useAutolayout="YES" initialViewController="O1R-5R-23t">
    <dependencies>
        <plugIn identifier="com.apple.InterfaceBuilder.IBCocoaTouchPlugin" version="6243"/>
    </dependencies>
    <customFonts key="customFonts">
        <mutableArray key="AGaramondPro-Regular.otf">
            <string>AGaramondPro-Regular</string>
            <string>AGaramondPro-Regular</string>
            <string>AGaramondPro-Regular</string>
            <string>AGaramondPro-Regular</string>
            <string>AGaramondPro-Regular</string>
            <string>AGaramondPro-Regular</string>
            <string>AGaramondPro-Regular</string>
            <string>AGaramondPro-Regular</string>
            <string>AGaramondPro-Regular</string>
            <string>AGaramondPro-Regular</string>
            <string>AGaramondPro-Regular</string>
            <string>AGaramondPro-Regular</string>
            <string>AGaramondPro-Regular</string>
            <string>AGaramondPro-Regular</string>
            <string>AGaramondPro-Regular</string>
            <string>AGaramondPro-Regular</string>
            <string>AGaramondPro-Regular</string>
            <string>AGaramondPro-Regular</string>
            <string>AGaramondPro-Regular</string>
            <string>AGaramondPro-Regular</string>
            <string>AGaramondPro-Regular</string>
            <string>AGaramondPro-Regular</string>
            <string>AGaramondPro-Regular</string>
            <string>AGaramondPro-Regular</string>
            <string>AGaramondPro-Regular</string>
            <string>AGaramondPro-Regular</string>
            <string>AGaramondPro-Regular</string>
            <string>AGaramondPro-Regular</string>
            <string>AGaramondPro-Regular</string>
            <string>AGaramondPro-Regular</string>
            <string>AGaramondPro-Regular</string>
            <string>AGaramondPro-Regular</string>
            <string>AGaramondPro-Regular</string>
            <string>AGaramondPro-Regular</string>
            <string>AGaramondPro-Regular</string>
            <string>AGaramondPro-Regular</string>
            <string>AGaramondPro-Regular</string>
            <string>AGaramondPro-Regular</string>
            <string>AGaramondPro-Regular</string>
            <string>AGaramondPro-Regular</string>
            <string>AGaramondPro-Regular</string>
            <string>AGaramondPro-Regular</string>
            <string>AGaramondPro-Regular</string>
            <string>AGaramondPro-Regular</string>
            <string>AGaramondPro-Regular</string>
            <string>AGaramondPro-Regular</string>
            <string>AGaramondPro-Regular</string>
        </mutableArray>
        <mutableArray key="AGaramondPro-Semibold.otf">
            <string>AGaramondPro-Semibold</string>
            <string>AGaramondPro-Semibold</string>
            <string>AGaramondPro-Semibold</string>
            <string>AGaramondPro-Semibold</string>
            <string>AGaramondPro-Semibold</string>
            <string>AGaramondPro-Semibold</string>
            <string>AGaramondPro-Semibold</string>
            <string>AGaramondPro-Semibold</string>
        </mutableArray>
        <mutableArray key="ITC_Avant_Garde_Gothic__Demi.ttf">
            <string>AvantGardeGothicITCW01Dm</string>
            <string>AvantGardeGothicITCW01Dm</string>
            <string>AvantGardeGothicITCW01Dm</string>
            <string>AvantGardeGothicITCW01Dm</string>
            <string>AvantGardeGothicITCW01Dm</string>
            <string>AvantGardeGothicITCW01Dm</string>
            <string>AvantGardeGothicITCW01Dm</string>
            <string>AvantGardeGothicITCW01Dm</string>
            <string>AvantGardeGothicITCW01Dm</string>
            <string>AvantGardeGothicITCW01Dm</string>
            <string>AvantGardeGothicITCW01Dm</string>
            <string>AvantGardeGothicITCW01Dm</string>
            <string>AvantGardeGothicITCW01Dm</string>
            <string>AvantGardeGothicITCW01Dm</string>
            <string>AvantGardeGothicITCW01Dm</string>
            <string>AvantGardeGothicITCW01Dm</string>
            <string>AvantGardeGothicITCW01Dm</string>
            <string>AvantGardeGothicITCW01Dm</string>
            <string>AvantGardeGothicITCW01Dm</string>
            <string>AvantGardeGothicITCW01Dm</string>
            <string>AvantGardeGothicITCW01Dm</string>
            <string>AvantGardeGothicITCW01Dm</string>
            <string>AvantGardeGothicITCW01Dm</string>
            <string>AvantGardeGothicITCW01Dm</string>
        </mutableArray>
    </customFonts>
    <scenes>
        <!--Fulfillment Container View Controller-->
        <scene sceneID="I6k-Xf-WMg">
            <objects>
                <viewController storyboardIdentifier="Fulfillment Container" automaticallyAdjustsScrollViewInsets="NO" id="O1R-5R-23t" customClass="FulfillmentContainerViewController" customModule="Kiosk" customModuleProvider="target" sceneMemberID="viewController">
                    <layoutGuides>
                        <viewControllerLayoutGuide type="top" id="ELS-qP-Uqz"/>
                        <viewControllerLayoutGuide type="bottom" id="gPg-8G-5YG"/>
                    </layoutGuides>
                    <view key="view" opaque="NO" contentMode="scaleToFill" id="EbC-dQ-hBv">
                        <rect key="frame" x="0.0" y="0.0" width="1024" height="768"/>
                        <autoresizingMask key="autoresizingMask" widthSizable="YES" heightSizable="YES"/>
                        <subviews>
                            <view contentMode="scaleToFill" fixedFrame="YES" translatesAutoresizingMaskIntoConstraints="NO" id="og9-1P-tuu">
                                <rect key="frame" x="0.0" y="0.0" width="1024" height="768"/>
                                <color key="backgroundColor" red="0.0" green="0.0" blue="0.0" alpha="0.70000000000000007" colorSpace="calibratedRGB"/>
                            </view>
                            <containerView opaque="NO" contentMode="scaleToFill" translatesAutoresizingMaskIntoConstraints="NO" id="NZf-KS-kZn">
                                <rect key="frame" x="105" y="54" width="815" height="660"/>
                                <constraints>
                                    <constraint firstAttribute="height" constant="660" id="Ey5-Lm-Uyg"/>
                                    <constraint firstAttribute="width" constant="815" id="IrV-lP-H6f"/>
                                </constraints>
                                <connections>
                                    <segue destination="w8O-U4-lhE" kind="embed" id="h6h-be-rEl"/>
                                </connections>
                            </containerView>
                            <button opaque="NO" contentMode="scaleToFill" fixedFrame="YES" contentHorizontalAlignment="center" contentVerticalAlignment="center" buttonType="roundedRect" lineBreakMode="middleTruncation" translatesAutoresizingMaskIntoConstraints="NO" id="2zy-ga-dxf">
                                <rect key="frame" x="105" y="55" width="107" height="52"/>
                                <fontDescription key="fontDescription" name="AvantGardeGothicITCW01Dm" family="Avant Garde Gothic ITCW01Dm" pointSize="14"/>
                                <state key="normal" title="CANCEL">
                                    <color key="titleColor" red="0.75686274509803919" green="0.75686274509803919" blue="0.75686274509803919" alpha="1" colorSpace="calibratedRGB"/>
                                    <color key="titleShadowColor" white="0.0" alpha="0.0" colorSpace="calibratedWhite"/>
                                </state>
                                <connections>
                                    <action selector="closeModalTapped:" destination="O1R-5R-23t" eventType="touchUpInside" id="e9M-N6-aTU"/>
                                </connections>
                            </button>
                        </subviews>
                        <color key="backgroundColor" red="0.0" green="0.0" blue="0.0" alpha="0.0" colorSpace="calibratedRGB"/>
                        <constraints>
                            <constraint firstAttribute="centerX" secondItem="NZf-KS-kZn" secondAttribute="centerX" id="6Nd-w7-6Yg"/>
                            <constraint firstAttribute="centerY" secondItem="NZf-KS-kZn" secondAttribute="centerY" id="J6j-lB-8Vk"/>
                            <constraint firstAttribute="centerY" secondItem="NZf-KS-kZn" secondAttribute="centerY" id="U1W-uE-mbJ"/>
                            <constraint firstAttribute="centerX" secondItem="NZf-KS-kZn" secondAttribute="centerX" id="lxM-kG-C0J"/>
                        </constraints>
                    </view>
                    <nil key="simulatedStatusBarMetrics"/>
                    <nil key="simulatedTopBarMetrics"/>
                    <nil key="simulatedBottomBarMetrics"/>
                    <simulatedOrientationMetrics key="simulatedOrientationMetrics" orientation="landscapeRight"/>
                    <freeformSimulatedSizeMetrics key="simulatedDestinationMetrics"/>
                    <size key="freeformSize" width="1024" height="768"/>
                    <connections>
                        <outlet property="backgroundView" destination="og9-1P-tuu" id="Fa8-3p-4Al"/>
                        <outlet property="cancelButton" destination="2zy-ga-dxf" id="Q41-fA-5oi"/>
                        <outlet property="contentView" destination="NZf-KS-kZn" id="EhS-Ez-mJm"/>
                    </connections>
                </viewController>
                <placeholder placeholderIdentifier="IBFirstResponder" id="x1s-jG-1c0" userLabel="First Responder" sceneMemberID="firstResponder"/>
            </objects>
            <point key="canvasLocation" x="-1577" y="-1593"/>
        </scene>
        <!--Fulfillment Navigation Controller-->
        <scene sceneID="wG8-BK-Gy6">
            <objects>
                <navigationController modalPresentationStyle="formSheet" navigationBarHidden="YES" id="w8O-U4-lhE" customClass="FulfillmentNavigationController" customModule="Kiosk" customModuleProvider="target" sceneMemberID="viewController">
                    <navigationBar key="navigationBar" contentMode="scaleToFill" id="PvK-mZ-4Jp">
                        <rect key="frame" x="0.0" y="0.0" width="320" height="44"/>
                        <autoresizingMask key="autoresizingMask"/>
                    </navigationBar>
                    <connections>
                        <segue destination="ljx-1e-Xv5" kind="relationship" relationship="rootViewController" id="9X5-eM-AKF"/>
                    </connections>
                </navigationController>
                <placeholder placeholderIdentifier="IBFirstResponder" id="DvF-Ku-gpE" userLabel="First Responder" sceneMemberID="firstResponder"/>
            </objects>
            <point key="canvasLocation" x="-562.5" y="-1593"/>
        </scene>
        <!--Place Bid View Controller-->
        <scene sceneID="zYP-eY-rqW">
            <objects>
                <viewController storyboardIdentifier="Place Your Bid" id="ljx-1e-Xv5" customClass="PlaceBidViewController" customModule="Kiosk" customModuleProvider="target" sceneMemberID="viewController">
                    <layoutGuides>
                        <viewControllerLayoutGuide type="top" id="8rn-bF-UEg"/>
                        <viewControllerLayoutGuide type="bottom" id="d88-y7-TWI"/>
                    </layoutGuides>
                    <view key="view" contentMode="scaleToFill" id="se7-qy-Xk6">
                        <rect key="frame" x="0.0" y="0.0" width="815" height="660"/>
                        <autoresizingMask key="autoresizingMask" widthSizable="YES" heightSizable="YES"/>
                        <subviews>
                            <label opaque="NO" userInteractionEnabled="NO" contentMode="left" horizontalHuggingPriority="251" verticalHuggingPriority="251" fixedFrame="YES" text="Current Bid:" lineBreakMode="tailTruncation" baselineAdjustment="alignBaselines" adjustsFontSizeToFit="NO" translatesAutoresizingMaskIntoConstraints="NO" id="Y81-nV-kZl">
                                <rect key="frame" x="507" y="96" width="93" height="21"/>
                                <fontDescription key="fontDescription" name="AGaramondPro-Semibold" family="Adobe Garamond Pro" pointSize="17"/>
                                <color key="textColor" cocoaTouchSystemColor="darkTextColor"/>
                                <nil key="highlightedColor"/>
                            </label>
                            <label opaque="NO" userInteractionEnabled="NO" contentMode="left" horizontalHuggingPriority="251" verticalHuggingPriority="251" fixedFrame="YES" text="Your Bid:" lineBreakMode="tailTruncation" baselineAdjustment="alignBaselines" adjustsFontSizeToFit="NO" translatesAutoresizingMaskIntoConstraints="NO" id="sft-xL-TDA">
                                <rect key="frame" x="507" y="150" width="70" height="21"/>
                                <fontDescription key="fontDescription" name="AGaramondPro-Semibold" family="Adobe Garamond Pro" pointSize="17"/>
                                <color key="textColor" cocoaTouchSystemColor="darkTextColor"/>
                                <nil key="highlightedColor"/>
                            </label>
                            <label opaque="NO" userInteractionEnabled="NO" contentMode="left" horizontalHuggingPriority="251" verticalHuggingPriority="251" fixedFrame="YES" text="$9,000" textAlignment="right" lineBreakMode="tailTruncation" baselineAdjustment="alignBaselines" adjustsFontSizeToFit="NO" translatesAutoresizingMaskIntoConstraints="NO" id="GS2-EK-4Nx">
                                <rect key="frame" x="632" y="86" width="130" height="42"/>
                                <fontDescription key="fontDescription" name="AvantGardeGothicITCW01Dm" family="Avant Garde Gothic ITCW01Dm" pointSize="26"/>
                                <color key="textColor" cocoaTouchSystemColor="darkTextColor"/>
                                <nil key="highlightedColor"/>
                            </label>
                            <label opaque="NO" userInteractionEnabled="NO" contentMode="left" horizontalHuggingPriority="251" verticalHuggingPriority="251" fixedFrame="YES" text="Place your bid" lineBreakMode="tailTruncation" baselineAdjustment="alignBaselines" adjustsFontSizeToFit="NO" translatesAutoresizingMaskIntoConstraints="NO" id="rpc-fW-Rbb" customClass="ARSerifLabel">
                                <rect key="frame" x="65" y="80" width="315" height="40"/>
                                <fontDescription key="fontDescription" name="AGaramondPro-Regular" family="Adobe Garamond Pro" pointSize="38"/>
                                <color key="textColor" cocoaTouchSystemColor="darkTextColor"/>
                                <nil key="highlightedColor"/>
                            </label>
                            <button opaque="NO" contentMode="scaleToFill" fixedFrame="YES" enabled="NO" contentHorizontalAlignment="center" contentVerticalAlignment="center" lineBreakMode="middleTruncation" translatesAutoresizingMaskIntoConstraints="NO" id="dT1-U2-hie" customClass="ActionButton" customModule="Kiosk" customModuleProvider="target">
                                <rect key="frame" x="507" y="554" width="255" height="50"/>
                                <state key="normal" title="BID">
                                    <color key="titleColor" red="0.0" green="0.0" blue="0.0" alpha="1" colorSpace="calibratedRGB"/>
                                    <color key="titleShadowColor" white="0.0" alpha="0.0" colorSpace="calibratedWhite"/>
                                </state>
                                <state key="disabled">
                                    <color key="titleColor" white="0.53000000000000003" alpha="1" colorSpace="calibratedWhite"/>
                                </state>
                                <connections>
                                    <action selector="bidButtonTapped:" destination="ljx-1e-Xv5" eventType="touchUpInside" id="3JS-oA-Iuv"/>
                                </connections>
                            </button>
                            <view contentMode="scaleToFill" fixedFrame="YES" translatesAutoresizingMaskIntoConstraints="NO" id="A3C-Vo-Qhd" customClass="KeypadContainerView" customModule="Kiosk" customModuleProvider="target">
                                <rect key="frame" x="507" y="251" width="255" height="282"/>
                                <color key="backgroundColor" red="0.80967282458563539" green="0.80967282458563539" blue="0.80967282458563539" alpha="1" colorSpace="calibratedRGB"/>
                            </view>
                            <label opaque="NO" userInteractionEnabled="NO" contentMode="left" horizontalHuggingPriority="251" verticalHuggingPriority="251" fixedFrame="YES" text="by bidding you accept the" lineBreakMode="tailTruncation" baselineAdjustment="alignBaselines" adjustsFontSizeToFit="NO" translatesAutoresizingMaskIntoConstraints="NO" id="4Nc-B4-Sow">
                                <rect key="frame" x="507" y="625" width="153" height="21"/>
                                <fontDescription key="fontDescription" name="AGaramondPro-Regular" family="Adobe Garamond Pro" pointSize="13"/>
                                <color key="textColor" white="0.53000000000000003" alpha="1" colorSpace="calibratedWhite"/>
                                <nil key="highlightedColor"/>
                            </label>
                            <label opaque="NO" userInteractionEnabled="NO" contentMode="left" horizontalHuggingPriority="251" verticalHuggingPriority="251" fixedFrame="YES" text="Estimate: $10,000" lineBreakMode="tailTruncation" numberOfLines="0" baselineAdjustment="alignBaselines" adjustsFontSizeToFit="NO" preferredMaxLayoutWidth="298" translatesAutoresizingMaskIntoConstraints="NO" id="v7X-dR-pia" customClass="ARSerifLabel">
                                <rect key="frame" x="65" y="447" width="364" height="29"/>
                                <fontDescription key="fontDescription" name="AGaramondPro-Regular" family="Adobe Garamond Pro" pointSize="16"/>
                                <color key="textColor" cocoaTouchSystemColor="darkTextColor"/>
                                <nil key="highlightedColor"/>
                            </label>
                            <label opaque="NO" userInteractionEnabled="NO" contentMode="left" horizontalHuggingPriority="251" verticalHuggingPriority="251" fixedFrame="YES" text="ROY LICHTENSTEIN" lineBreakMode="tailTruncation" numberOfLines="0" baselineAdjustment="alignBaselines" adjustsFontSizeToFit="NO" preferredMaxLayoutWidth="298" translatesAutoresizingMaskIntoConstraints="NO" id="h2j-OF-Phh" customClass="ARSerifLabel">
                                <rect key="frame" x="65" y="388" width="364" height="29"/>
                                <fontDescription key="fontDescription" name="AvantGardeGothicITCW01Dm" family="Avant Garde Gothic ITCW01Dm" pointSize="15"/>
                                <color key="textColor" cocoaTouchSystemColor="darkTextColor"/>
                                <nil key="highlightedColor"/>
                            </label>
                            <label opaque="NO" userInteractionEnabled="NO" contentMode="left" horizontalHuggingPriority="251" verticalHuggingPriority="251" fixedFrame="YES" text="Crying Girl, 1963" lineBreakMode="tailTruncation" numberOfLines="0" baselineAdjustment="alignBaselines" adjustsFontSizeToFit="NO" preferredMaxLayoutWidth="298" translatesAutoresizingMaskIntoConstraints="NO" id="Aj2-T3-pNw" customClass="ARSerifLabel">
                                <rect key="frame" x="65" y="416" width="364" height="29"/>
                                <fontDescription key="fontDescription" name="AGaramondPro-Regular" family="Adobe Garamond Pro" pointSize="16"/>
                                <color key="textColor" cocoaTouchSystemColor="darkTextColor"/>
                                <nil key="highlightedColor"/>
                            </label>
                            <imageView userInteractionEnabled="NO" contentMode="scaleToFill" horizontalHuggingPriority="251" verticalHuggingPriority="251" fixedFrame="YES" translatesAutoresizingMaskIntoConstraints="NO" id="j5m-yL-j50">
                                <rect key="frame" x="65" y="190" width="364" height="182"/>
                            </imageView>
                            <label opaque="NO" userInteractionEnabled="NO" contentMode="left" horizontalHuggingPriority="251" verticalHuggingPriority="251" fixedFrame="YES" text="Enter $9,500 or more " textAlignment="right" lineBreakMode="tailTruncation" baselineAdjustment="alignBaselines" adjustsFontSizeToFit="NO" translatesAutoresizingMaskIntoConstraints="NO" id="uVu-PR-0oJ">
                                <rect key="frame" x="547" y="196" width="225" height="21"/>
                                <fontDescription key="fontDescription" name="AGaramondPro-Regular" family="Adobe Garamond Pro" pointSize="17"/>
                                <color key="textColor" cocoaTouchSystemColor="darkTextColor"/>
                                <nil key="highlightedColor"/>
                            </label>
                            <textField opaque="NO" clipsSubviews="YES" contentMode="scaleToFill" fixedFrame="YES" contentHorizontalAlignment="left" contentVerticalAlignment="center" borderStyle="line" textAlignment="right" minimumFontSize="17" translatesAutoresizingMaskIntoConstraints="NO" id="UKQ-z8-PIR" customClass="TextField" customModule="Kiosk" customModuleProvider="target">
                                <rect key="frame" x="592" y="138" width="180" height="45"/>
                                <fontDescription key="fontDescription" name="AvantGardeGothicITCW01Dm" family="Avant Garde Gothic ITCW01Dm" pointSize="26"/>
                                <textInputTraits key="textInputTraits"/>
                            </textField>
                            <label opaque="NO" userInteractionEnabled="NO" contentMode="left" horizontalHuggingPriority="251" verticalHuggingPriority="251" fixedFrame="YES" text="CONDITIONS OF SALE" lineBreakMode="tailTruncation" baselineAdjustment="alignBaselines" adjustsFontSizeToFit="NO" translatesAutoresizingMaskIntoConstraints="NO" id="NjU-cU-YOS">
                                <rect key="frame" x="642" y="619" width="120" height="31"/>
                                <fontDescription key="fontDescription" name="AvantGardeGothicITCW01Dm" family="Avant Garde Gothic ITCW01Dm" pointSize="11"/>
                                <color key="textColor" white="0.53000000000000003" alpha="1" colorSpace="calibratedWhite"/>
                                <nil key="highlightedColor"/>
                            </label>
                        </subviews>
                        <color key="backgroundColor" white="1" alpha="1" colorSpace="calibratedWhite"/>
                    </view>
                    <navigationItem key="navigationItem" id="AXh-zM-wkr"/>
                    <connections>
                        <outlet property="artistNameLabel" destination="h2j-OF-Phh" id="uix-5k-rFx"/>
                        <outlet property="artworkPriceLabel" destination="v7X-dR-pia" id="ddn-gN-BWR"/>
                        <outlet property="artworkTitleLabel" destination="Aj2-T3-pNw" id="3FZ-B6-AkR"/>
                        <outlet property="bidAmountTextField" destination="UKQ-z8-PIR" id="mV3-4R-CLm"/>
                        <outlet property="bidButton" destination="dT1-U2-hie" id="b1u-df-a4J"/>
                        <outlet property="currentBidLabel" destination="GS2-EK-4Nx" id="Wi1-Uq-gkb"/>
                        <outlet property="keypadContainer" destination="A3C-Vo-Qhd" id="Kee-zX-lv9"/>
                        <outlet property="nextBidAmountLabel" destination="uVu-PR-0oJ" id="x1I-M4-sxi"/>
                        <segue destination="Yzb-AU-icr" kind="push" identifier="Confirm Bid" id="J1L-DG-oRQ"/>
                    </connections>
                </viewController>
                <placeholder placeholderIdentifier="IBFirstResponder" id="RSG-07-uog" userLabel="First Responder" sceneMemberID="firstResponder"/>
            </objects>
            <point key="canvasLocation" x="315.5" y="-1593"/>
        </scene>
        <!--Swipe Credit Card View Controller-->
        <scene sceneID="qjX-tW-U7k">
            <objects>
                <viewController storyboardIdentifier="Swipe Credit Card" id="BKe-0r-2Pc" customClass="SwipeCreditCardViewController" customModule="Kiosk" customModuleProvider="target" sceneMemberID="viewController">
                    <layoutGuides>
                        <viewControllerLayoutGuide type="top" id="6qI-0b-7Dq"/>
                        <viewControllerLayoutGuide type="bottom" id="phv-Uj-J4a"/>
                    </layoutGuides>
                    <view key="view" contentMode="scaleToFill" id="8HC-EN-LKn">
                        <rect key="frame" x="0.0" y="0.0" width="815" height="660"/>
                        <autoresizingMask key="autoresizingMask" widthSizable="YES" heightSizable="YES"/>
                        <subviews>
                            <label opaque="NO" userInteractionEnabled="NO" contentMode="left" horizontalHuggingPriority="251" verticalHuggingPriority="251" fixedFrame="YES" text="Swipe your credit card" lineBreakMode="tailTruncation" baselineAdjustment="alignBaselines" adjustsFontSizeToFit="NO" translatesAutoresizingMaskIntoConstraints="NO" id="h9D-qe-OWY" customClass="ARSerifLabel">
                                <rect key="frame" x="65" y="171" width="395" height="41"/>
                                <fontDescription key="fontDescription" name="AGaramondPro-Regular" family="Adobe Garamond Pro" pointSize="33"/>
                                <color key="textColor" cocoaTouchSystemColor="darkTextColor"/>
                                <nil key="highlightedColor"/>
                            </label>
                            <label opaque="NO" userInteractionEnabled="NO" contentMode="left" horizontalHuggingPriority="251" verticalHuggingPriority="251" fixedFrame="YES" text="Only winning bids will be charged and you may choose a different form of payment at the time." lineBreakMode="tailTruncation" numberOfLines="0" baselineAdjustment="alignBaselines" adjustsFontSizeToFit="NO" preferredMaxLayoutWidth="375" translatesAutoresizingMaskIntoConstraints="NO" id="vAr-5M-bVd" customClass="ARSerifLabel">
                                <rect key="frame" x="65" y="232" width="375" height="57"/>
                                <fontDescription key="fontDescription" name="AGaramondPro-Regular" family="Adobe Garamond Pro" pointSize="20"/>
                                <color key="textColor" cocoaTouchSystemColor="darkTextColor"/>
                                <nil key="highlightedColor"/>
                            </label>
                            <imageView opaque="NO" clipsSubviews="YES" multipleTouchEnabled="YES" contentMode="scaleAspectFit" fixedFrame="YES" image="CardSwipe" translatesAutoresizingMaskIntoConstraints="NO" id="Lhr-F4-GXw">
                                <rect key="frame" x="65" y="310" width="270" height="252"/>
                            </imageView>
                            <label opaque="NO" userInteractionEnabled="NO" contentMode="left" horizontalHuggingPriority="251" verticalHuggingPriority="251" fixedFrame="YES" text="Register to Bid" lineBreakMode="tailTruncation" baselineAdjustment="alignBaselines" adjustsFontSizeToFit="NO" translatesAutoresizingMaskIntoConstraints="NO" id="y4V-Js-ToI" customClass="ARSerifLabel">
                                <rect key="frame" x="65" y="82" width="395" height="41"/>
                                <fontDescription key="fontDescription" name="AGaramondPro-Regular" family="Adobe Garamond Pro" pointSize="38"/>
                                <color key="textColor" cocoaTouchSystemColor="darkTextColor"/>
                                <nil key="highlightedColor"/>
                            </label>
                            <view contentMode="scaleToFill" fixedFrame="YES" translatesAutoresizingMaskIntoConstraints="NO" id="wLI-pF-J4Q">
                                <rect key="frame" x="65" y="141" width="685" height="2"/>
                                <color key="backgroundColor" red="0.8862745098" green="0.8862745098" blue="0.8862745098" alpha="1" colorSpace="calibratedRGB"/>
                            </view>
                            <label opaque="NO" userInteractionEnabled="NO" contentMode="left" horizontalHuggingPriority="251" verticalHuggingPriority="251" fixedFrame="YES" text="Crying Girl, 1963" lineBreakMode="tailTruncation" numberOfLines="0" baselineAdjustment="alignBaselines" adjustsFontSizeToFit="NO" preferredMaxLayoutWidth="298" translatesAutoresizingMaskIntoConstraints="NO" id="tN6-Le-oXt" customClass="ARSerifLabel">
                                <rect key="frame" x="535" y="79" width="166" height="29"/>
                                <fontDescription key="fontDescription" name="AGaramondPro-Regular" family="Adobe Garamond Pro" pointSize="16"/>
                                <color key="textColor" cocoaTouchSystemColor="darkTextColor"/>
                                <nil key="highlightedColor"/>
                            </label>
                            <label opaque="NO" userInteractionEnabled="NO" contentMode="left" horizontalHuggingPriority="251" verticalHuggingPriority="251" fixedFrame="YES" text="Your Bid: $10,000" lineBreakMode="tailTruncation" numberOfLines="0" baselineAdjustment="alignBaselines" adjustsFontSizeToFit="NO" preferredMaxLayoutWidth="298" translatesAutoresizingMaskIntoConstraints="NO" id="qjF-yj-vtd" customClass="ARSerifLabel">
                                <rect key="frame" x="535" y="103" width="166" height="29"/>
                                <fontDescription key="fontDescription" name="AGaramondPro-Regular" family="Adobe Garamond Pro" pointSize="16"/>
                                <color key="textColor" cocoaTouchSystemColor="darkTextColor"/>
                                <nil key="highlightedColor"/>
                            </label>
                            <label opaque="NO" userInteractionEnabled="NO" contentMode="left" horizontalHuggingPriority="251" verticalHuggingPriority="251" fixedFrame="YES" text="ROY LICHTENSTEIN" lineBreakMode="tailTruncation" numberOfLines="0" baselineAdjustment="alignBaselines" adjustsFontSizeToFit="NO" preferredMaxLayoutWidth="298" translatesAutoresizingMaskIntoConstraints="NO" id="bh4-9o-0Dz" customClass="ARSerifLabel">
                                <rect key="frame" x="535" y="56" width="166" height="29"/>
                                <fontDescription key="fontDescription" name="AvantGardeGothicITCW01Dm" family="Avant Garde Gothic ITCW01Dm" pointSize="15"/>
                                <color key="textColor" cocoaTouchSystemColor="darkTextColor"/>
                                <nil key="highlightedColor"/>
                            </label>
                            <imageView opaque="NO" clipsSubviews="YES" multipleTouchEnabled="YES" contentMode="scaleAspectFit" fixedFrame="YES" image="edit_button.png" translatesAutoresizingMaskIntoConstraints="NO" id="uR2-ZY-41O">
                                <rect key="frame" x="716" y="76" width="34" height="34"/>
                            </imageView>
                            <imageView userInteractionEnabled="NO" contentMode="scaleToFill" horizontalHuggingPriority="251" verticalHuggingPriority="251" fixedFrame="YES" translatesAutoresizingMaskIntoConstraints="NO" id="u8G-2e-eJx">
                                <rect key="frame" x="426" y="64" width="88" height="59"/>
                            </imageView>
                            <label opaque="NO" userInteractionEnabled="NO" contentMode="left" horizontalHuggingPriority="251" verticalHuggingPriority="251" fixedFrame="YES" text="Mobile: xxxyyyzzz" lineBreakMode="tailTruncation" numberOfLines="0" baselineAdjustment="alignBaselines" adjustsFontSizeToFit="NO" preferredMaxLayoutWidth="298" translatesAutoresizingMaskIntoConstraints="NO" id="HUk-ts-4Qp" customClass="ARSerifLabel">
                                <rect key="frame" x="535" y="174" width="166" height="29"/>
                                <fontDescription key="fontDescription" name="AGaramondPro-Regular" family="Adobe Garamond Pro" pointSize="16"/>
                                <color key="textColor" cocoaTouchSystemColor="darkTextColor"/>
                                <nil key="highlightedColor"/>
                            </label>
                            <label opaque="NO" userInteractionEnabled="NO" contentMode="left" horizontalHuggingPriority="251" verticalHuggingPriority="251" fixedFrame="YES" text="Email: xxxyyyzzz" lineBreakMode="tailTruncation" numberOfLines="0" baselineAdjustment="alignBaselines" adjustsFontSizeToFit="NO" preferredMaxLayoutWidth="298" translatesAutoresizingMaskIntoConstraints="NO" id="nEE-8D-S7Q" customClass="ARSerifLabel">
                                <rect key="frame" x="535" y="211" width="166" height="29"/>
                                <fontDescription key="fontDescription" name="AGaramondPro-Regular" family="Adobe Garamond Pro" pointSize="16"/>
                                <color key="textColor" cocoaTouchSystemColor="darkTextColor"/>
                                <nil key="highlightedColor"/>
                            </label>
                            <view contentMode="scaleToFill" fixedFrame="YES" translatesAutoresizingMaskIntoConstraints="NO" id="ciJ-4f-fQL" customClass="DeveloperOnlyView" customModule="Kiosk" customModuleProvider="target">
                                <rect key="frame" x="65" y="587" width="265" height="73"/>
                                <subviews>
                                    <label opaque="NO" userInteractionEnabled="NO" contentMode="left" horizontalHuggingPriority="251" verticalHuggingPriority="251" fixedFrame="YES" text="Card Status:" lineBreakMode="tailTruncation" numberOfLines="0" baselineAdjustment="alignBaselines" adjustsFontSizeToFit="NO" preferredMaxLayoutWidth="375" translatesAutoresizingMaskIntoConstraints="NO" id="Er0-yC-3sc" customClass="ARSerifLabel">
                                        <rect key="frame" x="8" y="8" width="249" height="57"/>
                                        <fontDescription key="fontDescription" name="AGaramondPro-Regular" family="Adobe Garamond Pro" pointSize="18"/>
                                        <color key="textColor" cocoaTouchSystemColor="darkTextColor"/>
                                        <nil key="highlightedColor"/>
                                    </label>
                                </subviews>
                                <color key="backgroundColor" red="0.85024113333747375" green="1" blue="0.93425605329149453" alpha="1" colorSpace="calibratedRGB"/>
                            </view>
                            <view contentMode="scaleToFill" fixedFrame="YES" translatesAutoresizingMaskIntoConstraints="NO" id="soj-Ua-Mah" customClass="DeveloperOnlyView" customModule="Kiosk" customModuleProvider="target">
                                <rect key="frame" x="535" y="600" width="255" height="60"/>
                                <subviews>
                                    <button opaque="NO" contentMode="scaleToFill" fixedFrame="YES" contentHorizontalAlignment="center" contentVerticalAlignment="center" lineBreakMode="middleTruncation" translatesAutoresizingMaskIntoConstraints="NO" id="Wwe-oQ-Mnf" customClass="ActionButton" customModule="Kiosk" customModuleProvider="target">
                                        <rect key="frame" x="15" y="8" width="107" height="57"/>
                                        <color key="backgroundColor" red="0.95686274510000002" green="0.95686274510000002" blue="0.95686274510000002" alpha="1" colorSpace="calibratedRGB"/>
                                        <state key="normal" title="DONE">
                                            <color key="titleColor" red="0.0" green="0.0" blue="0.0" alpha="1" colorSpace="calibratedRGB"/>
                                            <color key="titleShadowColor" white="0.0" alpha="0.0" colorSpace="calibratedWhite"/>
                                        </state>
                                        <connections>
                                            <action selector="dev_CardRegisteredTapped:" destination="BKe-0r-2Pc" eventType="touchUpInside" id="fE5-4P-JuG"/>
                                        </connections>
                                    </button>
                                </subviews>
                                <color key="backgroundColor" red="0.85024113329999995" green="1" blue="0.93425605329999994" alpha="1" colorSpace="calibratedRGB"/>
                            </view>
                        </subviews>
                        <color key="backgroundColor" white="1" alpha="1" colorSpace="calibratedWhite"/>
                    </view>
                    <navigationItem key="navigationItem" id="4g9-5F-8OF"/>
                    <freeformSimulatedSizeMetrics key="simulatedDestinationMetrics"/>
                    <size key="freeformSize" width="815" height="660"/>
                    <connections>
                        <outlet property="cardStatusLabel" destination="Er0-yC-3sc" id="Xz2-d4-aSZ"/>
                        <segue destination="N4h-ra-458" kind="push" identifier="Card Registered" id="wCU-dB-4Iv"/>
                    </connections>
                </viewController>
                <placeholder placeholderIdentifier="IBFirstResponder" id="Vz7-E3-ZqW" userLabel="First Responder" sceneMemberID="firstResponder"/>
            </objects>
            <point key="canvasLocation" x="-815.5" y="1036"/>
        </scene>
        <!--Confirm Your Bid View Controller-->
        <scene sceneID="Kfe-hS-Q2z">
            <objects>
                <viewController storyboardIdentifier="Confirm Your Bid" id="Yzb-AU-icr" customClass="ConfirmYourBidViewController" customModule="Kiosk" customModuleProvider="target" sceneMemberID="viewController">
                    <layoutGuides>
                        <viewControllerLayoutGuide type="top" id="Jf0-MV-AtP"/>
                        <viewControllerLayoutGuide type="bottom" id="OK4-Zq-Xdq"/>
                    </layoutGuides>
                    <view key="view" contentMode="scaleToFill" id="PY1-Lf-UOn">
                        <rect key="frame" x="0.0" y="0.0" width="815" height="660"/>
                        <autoresizingMask key="autoresizingMask" widthSizable="YES" heightSizable="YES"/>
                        <subviews>
                            <textField opaque="NO" clipsSubviews="YES" userInteractionEnabled="NO" contentMode="scaleToFill" fixedFrame="YES" contentHorizontalAlignment="left" contentVerticalAlignment="center" borderStyle="line" textAlignment="center" minimumFontSize="17" translatesAutoresizingMaskIntoConstraints="NO" id="Mmj-T7-HAB" customClass="TextField" customModule="Kiosk" customModuleProvider="target">
                                <rect key="frame" x="495" y="169" width="255" height="44"/>
                                <fontDescription key="fontDescription" type="system" pointSize="14"/>
                                <textInputTraits key="textInputTraits"/>
                            </textField>
                            <label opaque="NO" userInteractionEnabled="NO" contentMode="left" horizontalHuggingPriority="251" verticalHuggingPriority="251" fixedFrame="YES" text="Confirm Your Bid" lineBreakMode="tailTruncation" baselineAdjustment="alignBaselines" adjustsFontSizeToFit="NO" translatesAutoresizingMaskIntoConstraints="NO" id="z2W-8h-N8L" customClass="ARSerifLabel">
                                <rect key="frame" x="65" y="80" width="395" height="41"/>
                                <fontDescription key="fontDescription" name="AGaramondPro-Regular" family="Adobe Garamond Pro" pointSize="38"/>
                                <color key="textColor" cocoaTouchSystemColor="darkTextColor"/>
                                <nil key="highlightedColor"/>
                            </label>
                            <label opaque="NO" userInteractionEnabled="NO" contentMode="left" horizontalHuggingPriority="251" verticalHuggingPriority="251" fixedFrame="YES" text="Enter your mobile number or bidder number." lineBreakMode="tailTruncation" numberOfLines="0" baselineAdjustment="alignBaselines" adjustsFontSizeToFit="NO" preferredMaxLayoutWidth="298" translatesAutoresizingMaskIntoConstraints="NO" id="0Od-3T-sgv" customClass="ARSerifLabel">
                                <rect key="frame" x="58" y="168" width="298" height="76"/>
                                <fontDescription key="fontDescription" name="AGaramondPro-Regular" family="Adobe Garamond Pro" pointSize="25"/>
                                <color key="textColor" cocoaTouchSystemColor="darkTextColor"/>
                                <nil key="highlightedColor"/>
                            </label>
                            <view contentMode="scaleToFill" fixedFrame="YES" translatesAutoresizingMaskIntoConstraints="NO" id="wUI-V6-mkQ" customClass="KeypadContainerView" customModule="Kiosk" customModuleProvider="target">
                                <rect key="frame" x="495" y="243" width="255" height="282"/>
                                <color key="backgroundColor" red="0.80967282460000001" green="0.80967282460000001" blue="0.80967282460000001" alpha="1" colorSpace="calibratedRGB"/>
                            </view>
                            <button opaque="NO" contentMode="scaleToFill" fixedFrame="YES" enabled="NO" contentHorizontalAlignment="center" contentVerticalAlignment="center" lineBreakMode="middleTruncation" translatesAutoresizingMaskIntoConstraints="NO" id="j5y-rZ-EtN" customClass="ActionButton" customModule="Kiosk" customModuleProvider="target">
                                <rect key="frame" x="495" y="538" width="255" height="57"/>
                                <color key="backgroundColor" red="0.95686274510000002" green="0.95686274510000002" blue="0.95686274510000002" alpha="1" colorSpace="calibratedRGB"/>
                                <state key="normal" title="ENTER">
                                    <color key="titleColor" red="0.0" green="0.0" blue="0.0" alpha="1" colorSpace="calibratedRGB"/>
                                    <color key="titleShadowColor" white="0.0" alpha="0.0" colorSpace="calibratedWhite"/>
                                </state>
                                <state key="disabled">
                                    <color key="titleColor" red="0.64313725489999995" green="0.64313725489999995" blue="0.64313725489999995" alpha="1" colorSpace="calibratedRGB"/>
                                </state>
                                <connections>
                                    <action selector="enterButtonTapped:" destination="Yzb-AU-icr" eventType="touchUpInside" id="IxN-Gj-bDf"/>
                                </connections>
                            </button>
                            <view contentMode="scaleToFill" fixedFrame="YES" translatesAutoresizingMaskIntoConstraints="NO" id="Pfn-Rj-RYO">
                                <rect key="frame" x="65" y="139" width="685" height="2"/>
                                <color key="backgroundColor" red="0.88627450980392153" green="0.88627450980392153" blue="0.88627450980392153" alpha="1" colorSpace="calibratedRGB"/>
                            </view>
                            <label opaque="NO" userInteractionEnabled="NO" contentMode="left" horizontalHuggingPriority="251" verticalHuggingPriority="251" fixedFrame="YES" text="Crying Girl, 1963" lineBreakMode="tailTruncation" numberOfLines="0" baselineAdjustment="alignBaselines" adjustsFontSizeToFit="NO" preferredMaxLayoutWidth="298" translatesAutoresizingMaskIntoConstraints="NO" id="VyI-p3-Ijd" customClass="ARSerifLabel">
                                <rect key="frame" x="535" y="78" width="166" height="29"/>
                                <fontDescription key="fontDescription" name="AGaramondPro-Regular" family="Adobe Garamond Pro" pointSize="16"/>
                                <color key="textColor" cocoaTouchSystemColor="darkTextColor"/>
                                <nil key="highlightedColor"/>
                            </label>
                            <label opaque="NO" userInteractionEnabled="NO" contentMode="left" horizontalHuggingPriority="251" verticalHuggingPriority="251" fixedFrame="YES" text="Your Bid: $10,000" lineBreakMode="tailTruncation" numberOfLines="0" baselineAdjustment="alignBaselines" adjustsFontSizeToFit="NO" preferredMaxLayoutWidth="298" translatesAutoresizingMaskIntoConstraints="NO" id="93p-rZ-1GI" customClass="ARSerifLabel">
                                <rect key="frame" x="535" y="102" width="166" height="29"/>
                                <fontDescription key="fontDescription" name="AGaramondPro-Regular" family="Adobe Garamond Pro" pointSize="16"/>
                                <color key="textColor" cocoaTouchSystemColor="darkTextColor"/>
                                <nil key="highlightedColor"/>
                            </label>
                            <label opaque="NO" userInteractionEnabled="NO" contentMode="left" horizontalHuggingPriority="251" verticalHuggingPriority="251" fixedFrame="YES" text="ROY LICHTENSTEIN" lineBreakMode="tailTruncation" numberOfLines="0" baselineAdjustment="alignBaselines" adjustsFontSizeToFit="NO" preferredMaxLayoutWidth="298" translatesAutoresizingMaskIntoConstraints="NO" id="Q1d-f6-44z" customClass="ARSerifLabel">
                                <rect key="frame" x="535" y="55" width="166" height="29"/>
                                <fontDescription key="fontDescription" name="AvantGardeGothicITCW01Dm" family="Avant Garde Gothic ITCW01Dm" pointSize="15"/>
                                <color key="textColor" cocoaTouchSystemColor="darkTextColor"/>
                                <nil key="highlightedColor"/>
                            </label>
                            <imageView userInteractionEnabled="NO" contentMode="scaleToFill" horizontalHuggingPriority="251" verticalHuggingPriority="251" fixedFrame="YES" translatesAutoresizingMaskIntoConstraints="NO" id="Huy-Wb-3Yx">
                                <rect key="frame" x="426" y="62" width="88" height="59"/>
                            </imageView>
                            <button opaque="NO" contentMode="scaleToFill" fixedFrame="YES" contentHorizontalAlignment="center" contentVerticalAlignment="center" lineBreakMode="middleTruncation" translatesAutoresizingMaskIntoConstraints="NO" id="mRg-oc-5hI">
                                <rect key="frame" x="715" y="74" width="35" height="35"/>
                                <state key="normal" image="edit_button.png">
                                    <color key="titleShadowColor" white="0.5" alpha="1" colorSpace="calibratedWhite"/>
                                </state>
                            </button>
                            <button opaque="NO" contentMode="scaleToFill" fixedFrame="YES" contentHorizontalAlignment="center" contentVerticalAlignment="center" lineBreakMode="middleTruncation" translatesAutoresizingMaskIntoConstraints="NO" id="3Z7-af-FHL" customClass="ActionButton" customModule="Kiosk" customModuleProvider="target">
                                <rect key="frame" x="62" y="538" width="291" height="59"/>
                                <color key="backgroundColor" red="0.95686274509803926" green="0.95686274509803926" blue="0.95686274509803926" alpha="1" colorSpace="calibratedRGB"/>
<<<<<<< HEAD
                                <fontDescription key="fontDescription" name="AvantGardeGothicITCW01Dm" family="Avant Garde Gothic ITCW01Dm" pointSize="17"/>
                                <state key="normal" title="USE MY ARTSY LOGIN      &gt;">
=======
                                <state key="normal" title="USE MY ARTSY LOGIN      >">
>>>>>>> e6f2c564
                                    <color key="titleColor" red="0.0" green="0.0" blue="0.0" alpha="1" colorSpace="calibratedRGB"/>
                                    <color key="titleShadowColor" white="0.0" alpha="0.0" colorSpace="calibratedWhite"/>
                                </state>
                                <connections>
                                    <segue destination="MRb-fW-vfZ" kind="push" identifier="Confirm your Bid - Artsy Login" id="ccv-le-Cu0"/>
                                </connections>
                            </button>
                            <view contentMode="scaleToFill" fixedFrame="YES" translatesAutoresizingMaskIntoConstraints="NO" id="bbd-XN-mf0" customClass="DeveloperOnlyView" customModule="Kiosk" customModuleProvider="target">
                                <rect key="frame" x="495" y="600" width="255" height="60"/>
                                <subviews>
                                    <button opaque="NO" contentMode="scaleToFill" fixedFrame="YES" contentHorizontalAlignment="center" contentVerticalAlignment="center" lineBreakMode="middleTruncation" translatesAutoresizingMaskIntoConstraints="NO" id="Ue1-Ig-zWJ" customClass="ActionButton" customModule="Kiosk" customModuleProvider="target">
                                        <rect key="frame" x="152" y="8" width="72" height="57"/>
                                        <color key="backgroundColor" red="0.95686274510000002" green="0.95686274510000002" blue="0.95686274510000002" alpha="1" colorSpace="calibratedRGB"/>
                                        <state key="normal" title="yes #">
                                            <color key="titleColor" red="0.0" green="0.0" blue="0.0" alpha="1" colorSpace="calibratedRGB"/>
                                            <color key="titleShadowColor" white="0.0" alpha="0.0" colorSpace="calibratedWhite"/>
                                        </state>
                                        <connections>
                                            <action selector="dev_phoneNumberFoundTapped:" destination="Yzb-AU-icr" eventType="touchUpInside" id="BDz-9V-dpo"/>
                                        </connections>
                                    </button>
                                    <button opaque="NO" contentMode="scaleToFill" fixedFrame="YES" contentHorizontalAlignment="center" contentVerticalAlignment="center" lineBreakMode="middleTruncation" translatesAutoresizingMaskIntoConstraints="NO" id="8aS-O2-9no" customClass="ActionButton" customModule="Kiosk" customModuleProvider="target">
                                        <rect key="frame" x="28" y="8" width="72" height="57"/>
                                        <color key="backgroundColor" red="0.95686274510000002" green="0.95686274510000002" blue="0.95686274510000002" alpha="1" colorSpace="calibratedRGB"/>
                                        <state key="normal" title="no #">
                                            <color key="titleColor" red="0.0" green="0.0" blue="0.0" alpha="1" colorSpace="calibratedRGB"/>
                                            <color key="titleShadowColor" white="0.0" alpha="0.0" colorSpace="calibratedWhite"/>
                                        </state>
                                        <connections>
                                            <action selector="dev_noPhoneNumberFoundTapped:" destination="Yzb-AU-icr" eventType="touchUpInside" id="cJU-CA-8qf"/>
                                        </connections>
                                    </button>
                                </subviews>
                                <color key="backgroundColor" red="0.85024113329999995" green="1" blue="0.93425605329999994" alpha="1" colorSpace="calibratedRGB"/>
                            </view>
                        </subviews>
                        <color key="backgroundColor" white="1" alpha="1" colorSpace="calibratedWhite"/>
                    </view>
                    <navigationItem key="navigationItem" id="JUD-Pw-G6c"/>
                    <freeformSimulatedSizeMetrics key="simulatedDestinationMetrics"/>
                    <size key="freeformSize" width="815" height="660"/>
                    <connections>
                        <outlet property="enterButton" destination="j5y-rZ-EtN" id="Jn9-Rb-zeT"/>
                        <outlet property="keypadContainer" destination="wUI-V6-mkQ" id="Bs3-qq-4Sc"/>
                        <outlet property="numberAmountTextField" destination="Mmj-T7-HAB" id="4UA-Gw-yJk"/>
                        <segue destination="hrW-WV-2L3" kind="push" identifier="Confirm your Bid - Bidder Found" id="Q28-yu-dXi"/>
                        <segue destination="Djc-do-o8V" kind="push" identifier="Confirm your Bid - Bidder Not Found" id="6LA-9C-uNF"/>
                    </connections>
                </viewController>
                <placeholder placeholderIdentifier="IBFirstResponder" id="kpk-oa-izH" userLabel="First Responder" sceneMemberID="firstResponder"/>
            </objects>
            <point key="canvasLocation" x="-562.5" y="-750"/>
        </scene>
        <!--Confirm Your Bid Artsy Login View Controller-->
        <scene sceneID="mg0-AC-X7S">
            <objects>
                <viewController storyboardIdentifier="Confirm Your Bid Artsy Login" id="MRb-fW-vfZ" customClass="ConfirmYourBidArtsyLoginViewController" customModule="Kiosk" customModuleProvider="target" sceneMemberID="viewController">
                    <layoutGuides>
                        <viewControllerLayoutGuide type="top" id="7u0-la-jbY"/>
                        <viewControllerLayoutGuide type="bottom" id="toa-wd-ha7"/>
                    </layoutGuides>
                    <view key="view" contentMode="scaleToFill" id="eoi-Zv-BeQ">
                        <rect key="frame" x="0.0" y="0.0" width="815" height="660"/>
                        <autoresizingMask key="autoresizingMask" widthSizable="YES" heightSizable="YES"/>
                        <subviews>
                            <textField opaque="NO" clipsSubviews="YES" contentMode="scaleToFill" fixedFrame="YES" contentHorizontalAlignment="left" contentVerticalAlignment="center" borderStyle="line" placeholder="*****" textAlignment="center" minimumFontSize="17" translatesAutoresizingMaskIntoConstraints="NO" id="sFU-mI-0Wz" customClass="TextField" customModule="Kiosk" customModuleProvider="target">
                                <rect key="frame" x="495" y="249" width="255" height="44"/>
                                <fontDescription key="fontDescription" type="system" pointSize="14"/>
                                <textInputTraits key="textInputTraits" secureTextEntry="YES"/>
                            </textField>
                            <label opaque="NO" userInteractionEnabled="NO" contentMode="left" horizontalHuggingPriority="251" verticalHuggingPriority="251" fixedFrame="YES" text="Enter your Artsy email and password" lineBreakMode="tailTruncation" numberOfLines="0" baselineAdjustment="alignBaselines" adjustsFontSizeToFit="NO" preferredMaxLayoutWidth="298" translatesAutoresizingMaskIntoConstraints="NO" id="wKb-uI-ydX" customClass="ARSerifLabel">
                                <rect key="frame" x="58" y="170" width="298" height="76"/>
                                <fontDescription key="fontDescription" name="AGaramondPro-Regular" family="Adobe Garamond Pro" pointSize="25"/>
                                <color key="textColor" cocoaTouchSystemColor="darkTextColor"/>
                                <nil key="highlightedColor"/>
                            </label>
                            <button opaque="NO" contentMode="scaleToFill" fixedFrame="YES" contentHorizontalAlignment="center" contentVerticalAlignment="center" lineBreakMode="middleTruncation" translatesAutoresizingMaskIntoConstraints="NO" id="zSp-ka-p6m" customClass="ActionButton" customModule="Kiosk" customModuleProvider="target">
                                <rect key="frame" x="495" y="309" width="255" height="43"/>
                                <color key="backgroundColor" red="0.95686274510000002" green="0.95686274510000002" blue="0.95686274510000002" alpha="1" colorSpace="calibratedRGB"/>
                                <state key="normal" title="CONFIRM">
                                    <color key="titleColor" red="0.0" green="0.0" blue="0.0" alpha="1" colorSpace="calibratedRGB"/>
                                    <color key="titleShadowColor" white="0.5" alpha="1" colorSpace="calibratedWhite"/>
                                </state>
                            </button>
                            <label opaque="NO" userInteractionEnabled="NO" contentMode="left" horizontalHuggingPriority="251" verticalHuggingPriority="251" fixedFrame="YES" text="Confirm Your Bid" lineBreakMode="tailTruncation" baselineAdjustment="alignBaselines" adjustsFontSizeToFit="NO" translatesAutoresizingMaskIntoConstraints="NO" id="mwf-mx-o0D" customClass="ARSerifLabel">
                                <rect key="frame" x="65" y="82" width="395" height="41"/>
                                <fontDescription key="fontDescription" name="AGaramondPro-Regular" family="Adobe Garamond Pro" pointSize="38"/>
                                <color key="textColor" cocoaTouchSystemColor="darkTextColor"/>
                                <nil key="highlightedColor"/>
                            </label>
                            <view contentMode="scaleToFill" fixedFrame="YES" translatesAutoresizingMaskIntoConstraints="NO" id="UtC-5V-jyw">
                                <rect key="frame" x="65" y="141" width="685" height="2"/>
                                <color key="backgroundColor" red="0.8862745098" green="0.8862745098" blue="0.8862745098" alpha="1" colorSpace="calibratedRGB"/>
                            </view>
                            <label opaque="NO" userInteractionEnabled="NO" contentMode="left" horizontalHuggingPriority="251" verticalHuggingPriority="251" fixedFrame="YES" text="Crying Girl, 1963" lineBreakMode="tailTruncation" numberOfLines="0" baselineAdjustment="alignBaselines" adjustsFontSizeToFit="NO" preferredMaxLayoutWidth="298" translatesAutoresizingMaskIntoConstraints="NO" id="Zju-p7-eJg" customClass="ARSerifLabel">
                                <rect key="frame" x="535" y="79" width="166" height="29"/>
                                <fontDescription key="fontDescription" name="AGaramondPro-Regular" family="Adobe Garamond Pro" pointSize="16"/>
                                <color key="textColor" cocoaTouchSystemColor="darkTextColor"/>
                                <nil key="highlightedColor"/>
                            </label>
                            <label opaque="NO" userInteractionEnabled="NO" contentMode="left" horizontalHuggingPriority="251" verticalHuggingPriority="251" fixedFrame="YES" text="Your Bid: $10,000" lineBreakMode="tailTruncation" numberOfLines="0" baselineAdjustment="alignBaselines" adjustsFontSizeToFit="NO" preferredMaxLayoutWidth="298" translatesAutoresizingMaskIntoConstraints="NO" id="2FH-3N-8I5" customClass="ARSerifLabel">
                                <rect key="frame" x="535" y="103" width="166" height="29"/>
                                <fontDescription key="fontDescription" name="AGaramondPro-Regular" family="Adobe Garamond Pro" pointSize="16"/>
                                <color key="textColor" cocoaTouchSystemColor="darkTextColor"/>
                                <nil key="highlightedColor"/>
                            </label>
                            <label opaque="NO" userInteractionEnabled="NO" contentMode="left" horizontalHuggingPriority="251" verticalHuggingPriority="251" fixedFrame="YES" text="ROY LICHTENSTEIN" lineBreakMode="tailTruncation" numberOfLines="0" baselineAdjustment="alignBaselines" adjustsFontSizeToFit="NO" preferredMaxLayoutWidth="298" translatesAutoresizingMaskIntoConstraints="NO" id="oPY-rF-cnv" customClass="ARSerifLabel">
                                <rect key="frame" x="535" y="56" width="166" height="29"/>
                                <fontDescription key="fontDescription" name="AvantGardeGothicITCW01Dm" family="Avant Garde Gothic ITCW01Dm" pointSize="15"/>
                                <color key="textColor" cocoaTouchSystemColor="darkTextColor"/>
                                <nil key="highlightedColor"/>
                            </label>
                            <imageView opaque="NO" clipsSubviews="YES" multipleTouchEnabled="YES" contentMode="scaleAspectFit" fixedFrame="YES" image="edit_button.png" translatesAutoresizingMaskIntoConstraints="NO" id="L6W-T5-vJa">
                                <rect key="frame" x="716" y="76" width="34" height="34"/>
                            </imageView>
                            <imageView userInteractionEnabled="NO" contentMode="scaleToFill" horizontalHuggingPriority="251" verticalHuggingPriority="251" fixedFrame="YES" translatesAutoresizingMaskIntoConstraints="NO" id="tKD-TW-G7c">
                                <rect key="frame" x="426" y="64" width="88" height="59"/>
                            </imageView>
                            <textField opaque="NO" clipsSubviews="YES" contentMode="scaleToFill" fixedFrame="YES" contentHorizontalAlignment="left" contentVerticalAlignment="center" borderStyle="line" placeholder="address@gmail.com" textAlignment="center" minimumFontSize="17" translatesAutoresizingMaskIntoConstraints="NO" id="bMc-Jh-nkF" customClass="TextField" customModule="Kiosk" customModuleProvider="target">
                                <rect key="frame" x="495" y="185" width="255" height="44"/>
                                <fontDescription key="fontDescription" type="system" pointSize="14"/>
                                <textInputTraits key="textInputTraits"/>
                            </textField>
                            <view contentMode="scaleToFill" fixedFrame="YES" translatesAutoresizingMaskIntoConstraints="NO" id="cRB-GQ-mXf" customClass="DeveloperOnlyView" customModule="Kiosk" customModuleProvider="target">
                                <rect key="frame" x="495" y="600" width="255" height="60"/>
                                <subviews>
                                    <button opaque="NO" contentMode="scaleToFill" fixedFrame="YES" contentHorizontalAlignment="center" contentVerticalAlignment="center" lineBreakMode="middleTruncation" translatesAutoresizingMaskIntoConstraints="NO" id="WST-rZ-7Zd" customClass="ActionButton" customModule="Kiosk" customModuleProvider="target">
                                        <rect key="frame" x="15" y="8" width="107" height="57"/>
                                        <color key="backgroundColor" red="0.95686274510000002" green="0.95686274510000002" blue="0.95686274510000002" alpha="1" colorSpace="calibratedRGB"/>
                                        <state key="normal" title="NEED CC">
                                            <color key="titleColor" red="0.0" green="0.0" blue="0.0" alpha="1" colorSpace="calibratedRGB"/>
                                            <color key="titleShadowColor" white="0.5" alpha="1" colorSpace="calibratedWhite"/>
                                        </state>
                                        <connections>
                                            <action selector="dev_noCardFoundTapped:" destination="MRb-fW-vfZ" eventType="touchUpInside" id="E1T-rl-dMh"/>
                                        </connections>
                                    </button>
                                    <button opaque="NO" contentMode="scaleToFill" fixedFrame="YES" contentHorizontalAlignment="center" contentVerticalAlignment="center" lineBreakMode="middleTruncation" translatesAutoresizingMaskIntoConstraints="NO" id="Fc2-6e-PC3" customClass="ActionButton" customModule="Kiosk" customModuleProvider="target">
                                        <rect key="frame" x="140" y="8" width="107" height="57"/>
                                        <color key="backgroundColor" red="0.95686274510000002" green="0.95686274510000002" blue="0.95686274510000002" alpha="1" colorSpace="calibratedRGB"/>
                                        <state key="normal" title="HAS CC">
                                            <color key="titleColor" red="0.0" green="0.0" blue="0.0" alpha="1" colorSpace="calibratedRGB"/>
                                            <color key="titleShadowColor" white="0.5" alpha="1" colorSpace="calibratedWhite"/>
                                        </state>
                                        <connections>
                                            <action selector="dev_hasCardTapped:" destination="MRb-fW-vfZ" eventType="touchUpInside" id="WAI-fu-RnP"/>
                                        </connections>
                                    </button>
                                </subviews>
                                <color key="backgroundColor" red="0.85024113329999995" green="1" blue="0.93425605329999994" alpha="1" colorSpace="calibratedRGB"/>
                            </view>
                        </subviews>
                        <color key="backgroundColor" white="1" alpha="1" colorSpace="calibratedWhite"/>
                    </view>
                    <navigationItem key="navigationItem" id="oAy-X0-07C"/>
                    <freeformSimulatedSizeMetrics key="simulatedDestinationMetrics"/>
                    <size key="freeformSize" width="815" height="660"/>
                    <connections>
                        <outlet property="confirmCredentialsButton" destination="zSp-ka-p6m" id="hDg-Z7-4IL"/>
                        <outlet property="emailTextField" destination="bMc-Jh-nkF" id="KQ9-Qf-3xe"/>
                        <outlet property="passwordTextField" destination="sFU-mI-0Wz" id="jo4-Mm-FxB"/>
                        <segue destination="2lt-co-qW2" kind="push" identifier="Email Login Confirmed Highest Bidder" id="6qF-R8-kJy"/>
                        <segue destination="BKe-0r-2Pc" kind="push" identifier="Artsy User Has Not Registered Card" id="A1R-R2-CSF"/>
                    </connections>
                </viewController>
                <placeholder placeholderIdentifier="IBFirstResponder" id="4pK-8l-yGY" userLabel="First Responder" sceneMemberID="firstResponder"/>
            </objects>
            <point key="canvasLocation" x="-562.5" y="162"/>
        </scene>
        <!--You Are The Highest Bidder View Controller-->
        <scene sceneID="k3G-Eq-Mxm">
            <objects>
                <viewController storyboardIdentifier="You Are The Highest Bidder" id="2lt-co-qW2" customClass="YouAreTheHighestBidderViewController" customModule="Kiosk" customModuleProvider="target" sceneMemberID="viewController">
                    <layoutGuides>
                        <viewControllerLayoutGuide type="top" id="7Nb-wA-gsX"/>
                        <viewControllerLayoutGuide type="bottom" id="6LY-4E-fIY"/>
                    </layoutGuides>
                    <view key="view" contentMode="scaleToFill" id="5i6-CZ-9za">
                        <rect key="frame" x="0.0" y="0.0" width="815" height="660"/>
                        <autoresizingMask key="autoresizingMask" widthSizable="YES" heightSizable="YES"/>
                        <subviews>
                            <view contentMode="scaleToFill" fixedFrame="YES" translatesAutoresizingMaskIntoConstraints="NO" id="fl9-vr-o9O">
                                <rect key="frame" x="65" y="144" width="685" height="2"/>
                                <color key="backgroundColor" red="0.8862745098" green="0.8862745098" blue="0.8862745098" alpha="1" colorSpace="calibratedRGB"/>
                            </view>
                            <label opaque="NO" userInteractionEnabled="NO" contentMode="left" horizontalHuggingPriority="251" verticalHuggingPriority="251" fixedFrame="YES" text="Crying Girl, 1963" lineBreakMode="tailTruncation" numberOfLines="0" baselineAdjustment="alignBaselines" adjustsFontSizeToFit="NO" preferredMaxLayoutWidth="298" translatesAutoresizingMaskIntoConstraints="NO" id="NZN-pr-LRF" customClass="ARSerifLabel">
                                <rect key="frame" x="535" y="83" width="166" height="29"/>
                                <fontDescription key="fontDescription" name="AGaramondPro-Regular" family="Adobe Garamond Pro" pointSize="16"/>
                                <color key="textColor" cocoaTouchSystemColor="darkTextColor"/>
                                <nil key="highlightedColor"/>
                            </label>
                            <label opaque="NO" userInteractionEnabled="NO" contentMode="left" horizontalHuggingPriority="251" verticalHuggingPriority="251" fixedFrame="YES" text="Your Bid: $10,000" lineBreakMode="tailTruncation" numberOfLines="0" baselineAdjustment="alignBaselines" adjustsFontSizeToFit="NO" preferredMaxLayoutWidth="298" translatesAutoresizingMaskIntoConstraints="NO" id="p3I-Fh-gfx" customClass="ARSerifLabel">
                                <rect key="frame" x="535" y="107" width="166" height="29"/>
                                <fontDescription key="fontDescription" name="AGaramondPro-Regular" family="Adobe Garamond Pro" pointSize="16"/>
                                <color key="textColor" cocoaTouchSystemColor="darkTextColor"/>
                                <nil key="highlightedColor"/>
                            </label>
                            <label opaque="NO" userInteractionEnabled="NO" contentMode="left" horizontalHuggingPriority="251" verticalHuggingPriority="251" fixedFrame="YES" text="ROY LICHTENSTEIN" lineBreakMode="tailTruncation" numberOfLines="0" baselineAdjustment="alignBaselines" adjustsFontSizeToFit="NO" preferredMaxLayoutWidth="298" translatesAutoresizingMaskIntoConstraints="NO" id="DVX-gr-WHS" customClass="ARSerifLabel">
                                <rect key="frame" x="535" y="60" width="166" height="29"/>
                                <fontDescription key="fontDescription" name="AvantGardeGothicITCW01Dm" family="Avant Garde Gothic ITCW01Dm" pointSize="15"/>
                                <color key="textColor" cocoaTouchSystemColor="darkTextColor"/>
                                <nil key="highlightedColor"/>
                            </label>
                            <imageView userInteractionEnabled="NO" contentMode="scaleToFill" horizontalHuggingPriority="251" verticalHuggingPriority="251" fixedFrame="YES" translatesAutoresizingMaskIntoConstraints="NO" id="fus-rb-ZwA">
                                <rect key="frame" x="426" y="67" width="88" height="59"/>
                            </imageView>
                            <button opaque="NO" contentMode="scaleToFill" fixedFrame="YES" contentHorizontalAlignment="center" contentVerticalAlignment="center" lineBreakMode="middleTruncation" translatesAutoresizingMaskIntoConstraints="NO" id="LL8-8t-kYL" customClass="ActionButton" customModule="Kiosk" customModuleProvider="target">
                                <rect key="frame" x="535" y="551" width="215" height="43"/>
                                <color key="backgroundColor" red="0.95686274510000002" green="0.95686274510000002" blue="0.95686274510000002" alpha="1" colorSpace="calibratedRGB"/>
                                <state key="normal" title="BACK TO AUCTION">
                                    <color key="titleColor" red="0.0" green="0.0" blue="0.0" alpha="1" colorSpace="calibratedRGB"/>
                                    <color key="titleShadowColor" white="0.5" alpha="1" colorSpace="calibratedWhite"/>
                                </state>
                                <connections>
                                    <action selector="goBackToAuction:" destination="2lt-co-qW2" eventType="touchUpInside" id="wh5-r9-Se1"/>
                                </connections>
                            </button>
                            <label opaque="NO" userInteractionEnabled="NO" contentMode="left" horizontalHuggingPriority="251" verticalHuggingPriority="251" fixedFrame="YES" text="You are the highest bidder for this lot. You will be notified if you are outbid on this lot." lineBreakMode="tailTruncation" numberOfLines="0" baselineAdjustment="alignBaselines" adjustsFontSizeToFit="NO" preferredMaxLayoutWidth="509" translatesAutoresizingMaskIntoConstraints="NO" id="q9h-HA-g7A" customClass="ARSerifLabel">
                                <rect key="frame" x="65" y="168" width="360" height="100"/>
                                <fontDescription key="fontDescription" name="AGaramondPro-Regular" family="Adobe Garamond Pro" pointSize="25"/>
                                <color key="textColor" cocoaTouchSystemColor="darkTextColor"/>
                                <nil key="highlightedColor"/>
                            </label>
                            <view contentMode="scaleToFill" fixedFrame="YES" translatesAutoresizingMaskIntoConstraints="NO" id="Nlz-q5-2WY">
                                <rect key="frame" x="535" y="162" width="210" height="217"/>
                                <subviews>
                                    <label opaque="NO" userInteractionEnabled="NO" contentMode="left" horizontalHuggingPriority="251" verticalHuggingPriority="251" fixedFrame="YES" text="BIDDER NUMBER" lineBreakMode="tailTruncation" baselineAdjustment="alignBaselines" adjustsFontSizeToFit="NO" translatesAutoresizingMaskIntoConstraints="NO" id="ZVZ-di-feg">
                                        <rect key="frame" x="0.0" y="52" width="242" height="21"/>
                                        <fontDescription key="fontDescription" name="AvantGardeGothicITCW01Dm" family="Avant Garde Gothic ITCW01Dm" pointSize="13"/>
                                        <color key="textColor" red="0.0" green="0.0" blue="0.0" alpha="1" colorSpace="calibratedRGB"/>
                                        <nil key="highlightedColor"/>
                                    </label>
                                    <label opaque="NO" userInteractionEnabled="NO" contentMode="left" horizontalHuggingPriority="251" verticalHuggingPriority="251" fixedFrame="YES" text="PIN" lineBreakMode="tailTruncation" baselineAdjustment="alignBaselines" adjustsFontSizeToFit="NO" translatesAutoresizingMaskIntoConstraints="NO" id="4UH-Kr-1QF">
                                        <rect key="frame" x="0.0" y="118" width="242" height="21"/>
                                        <fontDescription key="fontDescription" name="AvantGardeGothicITCW01Dm" family="Avant Garde Gothic ITCW01Dm" pointSize="13"/>
                                        <nil key="highlightedColor"/>
                                    </label>
                                    <label opaque="NO" userInteractionEnabled="NO" contentMode="left" horizontalHuggingPriority="251" verticalHuggingPriority="251" fixedFrame="YES" text="****" lineBreakMode="tailTruncation" baselineAdjustment="alignBaselines" adjustsFontSizeToFit="NO" translatesAutoresizingMaskIntoConstraints="NO" id="JYj-ax-i3a">
                                        <rect key="frame" x="0.0" y="147" width="100" height="21"/>
                                        <fontDescription key="fontDescription" name="AGaramondPro-Semibold" family="Adobe Garamond Pro" pointSize="17"/>
                                        <nil key="highlightedColor"/>
                                    </label>
                                    <button opaque="NO" contentMode="scaleToFill" fixedFrame="YES" contentHorizontalAlignment="center" contentVerticalAlignment="center" lineBreakMode="middleTruncation" translatesAutoresizingMaskIntoConstraints="NO" id="7bS-LE-1F5" customClass="ActionButton" customModule="Kiosk" customModuleProvider="target">
                                        <rect key="frame" x="113" y="117" width="97" height="51"/>
                                        <color key="backgroundColor" red="0.95686274510000002" green="0.95686274510000002" blue="0.95686274510000002" alpha="1" colorSpace="calibratedRGB"/>
                                        <state key="normal" title="REVEAL">
                                            <color key="titleColor" red="0.0" green="0.0" blue="0.0" alpha="1" colorSpace="calibratedRGB"/>
                                            <color key="titleShadowColor" white="0.0" alpha="0.0" colorSpace="calibratedWhite"/>
                                        </state>
                                    </button>
                                    <label opaque="NO" userInteractionEnabled="NO" contentMode="left" horizontalHuggingPriority="251" verticalHuggingPriority="251" fixedFrame="YES" text="Bidder Details" lineBreakMode="tailTruncation" numberOfLines="0" baselineAdjustment="alignBaselines" adjustsFontSizeToFit="NO" preferredMaxLayoutWidth="509" translatesAutoresizingMaskIntoConstraints="NO" id="0A7-Um-nml" customClass="ARSerifLabel">
                                        <rect key="frame" x="0.0" y="0.0" width="165" height="44"/>
                                        <fontDescription key="fontDescription" name="AGaramondPro-Regular" family="Adobe Garamond Pro" pointSize="25"/>
                                        <color key="textColor" cocoaTouchSystemColor="darkTextColor"/>
                                        <nil key="highlightedColor"/>
                                    </label>
                                    <label opaque="NO" userInteractionEnabled="NO" contentMode="left" horizontalHuggingPriority="251" verticalHuggingPriority="251" fixedFrame="YES" text="09922" lineBreakMode="tailTruncation" baselineAdjustment="alignBaselines" adjustsFontSizeToFit="NO" translatesAutoresizingMaskIntoConstraints="NO" id="oty-MM-yMp">
                                        <rect key="frame" x="0.0" y="77" width="203" height="21"/>
                                        <fontDescription key="fontDescription" name="AGaramondPro-Semibold" family="Adobe Garamond Pro" pointSize="17"/>
                                        <nil key="highlightedColor"/>
                                    </label>
                                </subviews>
                                <color key="backgroundColor" red="1" green="1" blue="1" alpha="1" colorSpace="calibratedRGB"/>
                            </view>
                            <label opaque="NO" userInteractionEnabled="NO" contentMode="left" horizontalHuggingPriority="251" verticalHuggingPriority="251" fixedFrame="YES" text="Bid Confirmed" lineBreakMode="tailTruncation" baselineAdjustment="alignBaselines" adjustsFontSizeToFit="NO" translatesAutoresizingMaskIntoConstraints="NO" id="PhR-2v-eZM" customClass="ARSerifLabel">
                                <rect key="frame" x="65" y="85" width="346" height="41"/>
                                <fontDescription key="fontDescription" name="AGaramondPro-Regular" family="Adobe Garamond Pro" pointSize="38"/>
                                <color key="textColor" cocoaTouchSystemColor="darkTextColor"/>
                                <nil key="highlightedColor"/>
                            </label>
                        </subviews>
                        <color key="backgroundColor" white="1" alpha="1" colorSpace="calibratedWhite"/>
                    </view>
                    <navigationItem key="navigationItem" id="adB-Dl-Xcj"/>
                    <freeformSimulatedSizeMetrics key="simulatedDestinationMetrics"/>
                    <size key="freeformSize" width="815" height="660"/>
                </viewController>
                <placeholder placeholderIdentifier="IBFirstResponder" id="AOk-Pg-yZ4" userLabel="First Responder" sceneMemberID="firstResponder"/>
            </objects>
            <point key="canvasLocation" x="315.5" y="1910"/>
        </scene>
        <!--User Creation View Controller-->
        <scene sceneID="AYD-hb-rh2">
            <objects>
                <viewController storyboardIdentifier="User Creation" id="N4h-ra-458" customClass="UserCreationViewController" customModule="Kiosk" customModuleProvider="target" sceneMemberID="viewController">
                    <layoutGuides>
                        <viewControllerLayoutGuide type="top" id="940-hu-cZ8"/>
                        <viewControllerLayoutGuide type="bottom" id="S5H-Sc-18F"/>
                    </layoutGuides>
                    <view key="view" contentMode="scaleToFill" id="vpf-HT-02L">
                        <rect key="frame" x="0.0" y="0.0" width="815" height="660"/>
                        <autoresizingMask key="autoresizingMask" widthSizable="YES" heightSizable="YES"/>
                        <subviews>
                            <textField opaque="NO" clipsSubviews="YES" contentMode="scaleToFill" fixedFrame="YES" contentHorizontalAlignment="left" contentVerticalAlignment="center" borderStyle="line" textAlignment="center" minimumFontSize="17" translatesAutoresizingMaskIntoConstraints="NO" id="lAF-Uk-w06" customClass="TextField" customModule="Kiosk" customModuleProvider="target">
                                <rect key="frame" x="65" y="239" width="283" height="44"/>
                                <fontDescription key="fontDescription" type="system" pointSize="14"/>
                                <textInputTraits key="textInputTraits"/>
                            </textField>
                            <label opaque="NO" userInteractionEnabled="NO" contentMode="left" horizontalHuggingPriority="251" verticalHuggingPriority="251" fixedFrame="YES" text="CREDIT CARD INFORMATION" lineBreakMode="tailTruncation" baselineAdjustment="alignBaselines" adjustsFontSizeToFit="NO" translatesAutoresizingMaskIntoConstraints="NO" id="HQS-mL-UGz">
                                <rect key="frame" x="539" y="188" width="242" height="21"/>
                                <fontDescription key="fontDescription" name="AvantGardeGothicITCW01Dm" family="Avant Garde Gothic ITCW01Dm" pointSize="13"/>
                                <color key="textColor" red="0.50588235294117645" green="0.50588235294117645" blue="0.50588235294117645" alpha="1" colorSpace="calibratedRGB"/>
                                <nil key="highlightedColor"/>
                            </label>
                            <label opaque="NO" userInteractionEnabled="NO" contentMode="left" horizontalHuggingPriority="251" verticalHuggingPriority="251" fixedFrame="YES" text="Danger McShaner" lineBreakMode="tailTruncation" baselineAdjustment="alignBaselines" adjustsFontSizeToFit="NO" translatesAutoresizingMaskIntoConstraints="NO" id="2hT-I0-cWe">
                                <rect key="frame" x="539" y="213" width="203" height="21"/>
                                <fontDescription key="fontDescription" name="AGaramondPro-Semibold" family="Adobe Garamond Pro" pointSize="17"/>
                                <color key="textColor" red="0.64313725490196083" green="0.64313725490196083" blue="0.64313725490196083" alpha="1" colorSpace="calibratedRGB"/>
                                <nil key="highlightedColor"/>
                            </label>
                            <label opaque="NO" userInteractionEnabled="NO" contentMode="left" horizontalHuggingPriority="251" verticalHuggingPriority="251" fixedFrame="YES" text="xxxx-xxxx-xxxx-1895" lineBreakMode="tailTruncation" baselineAdjustment="alignBaselines" adjustsFontSizeToFit="NO" translatesAutoresizingMaskIntoConstraints="NO" id="UDn-ax-GOx">
                                <rect key="frame" x="539" y="233" width="203" height="21"/>
                                <fontDescription key="fontDescription" name="AGaramondPro-Semibold" family="Adobe Garamond Pro" pointSize="17"/>
                                <color key="textColor" red="0.64313725489999995" green="0.64313725489999995" blue="0.64313725489999995" alpha="1" colorSpace="calibratedRGB"/>
                                <nil key="highlightedColor"/>
                            </label>
                            <label opaque="NO" userInteractionEnabled="NO" contentMode="left" horizontalHuggingPriority="251" verticalHuggingPriority="251" fixedFrame="YES" text="ZIP CODE" lineBreakMode="tailTruncation" baselineAdjustment="alignBaselines" adjustsFontSizeToFit="NO" translatesAutoresizingMaskIntoConstraints="NO" id="EwA-rZ-eQC">
                                <rect key="frame" x="539" y="267" width="242" height="21"/>
                                <fontDescription key="fontDescription" name="AvantGardeGothicITCW01Dm" family="Avant Garde Gothic ITCW01Dm" pointSize="13"/>
                                <color key="textColor" red="0.36862745098039218" green="0.14117647058823529" blue="0.71764705882352942" alpha="1" colorSpace="calibratedRGB"/>
                                <nil key="highlightedColor"/>
                            </label>
                            <label opaque="NO" userInteractionEnabled="NO" contentMode="left" horizontalHuggingPriority="251" verticalHuggingPriority="251" fixedFrame="YES" text="MOBILE NUMBER" lineBreakMode="tailTruncation" baselineAdjustment="alignBaselines" adjustsFontSizeToFit="NO" translatesAutoresizingMaskIntoConstraints="NO" id="L4E-RA-cCa">
                                <rect key="frame" x="535" y="305" width="242" height="21"/>
                                <fontDescription key="fontDescription" name="AvantGardeGothicITCW01Dm" family="Avant Garde Gothic ITCW01Dm" pointSize="13"/>
                                <color key="textColor" red="0.50588235290000005" green="0.50588235290000005" blue="0.50588235290000005" alpha="1" colorSpace="calibratedRGB"/>
                                <nil key="highlightedColor"/>
                            </label>
                            <label opaque="NO" userInteractionEnabled="NO" contentMode="left" horizontalHuggingPriority="251" verticalHuggingPriority="251" fixedFrame="YES" text="EMAIL" lineBreakMode="tailTruncation" baselineAdjustment="alignBaselines" adjustsFontSizeToFit="NO" translatesAutoresizingMaskIntoConstraints="NO" id="A4h-B4-p3K">
                                <rect key="frame" x="535" y="344" width="242" height="21"/>
                                <fontDescription key="fontDescription" name="AvantGardeGothicITCW01Dm" family="Avant Garde Gothic ITCW01Dm" pointSize="13"/>
                                <color key="textColor" red="0.50588235290000005" green="0.50588235290000005" blue="0.50588235290000005" alpha="1" colorSpace="calibratedRGB"/>
                                <nil key="highlightedColor"/>
                            </label>
                            <label opaque="NO" userInteractionEnabled="NO" contentMode="left" horizontalHuggingPriority="251" verticalHuggingPriority="251" fixedFrame="YES" text="Register to Bid" lineBreakMode="tailTruncation" baselineAdjustment="alignBaselines" adjustsFontSizeToFit="NO" translatesAutoresizingMaskIntoConstraints="NO" id="Fdi-K1-7VR" customClass="ARSerifLabel">
                                <rect key="frame" x="65" y="82" width="395" height="41"/>
                                <fontDescription key="fontDescription" name="AGaramondPro-Regular" family="Adobe Garamond Pro" pointSize="38"/>
                                <color key="textColor" cocoaTouchSystemColor="darkTextColor"/>
                                <nil key="highlightedColor"/>
                            </label>
                            <view contentMode="scaleToFill" fixedFrame="YES" translatesAutoresizingMaskIntoConstraints="NO" id="yVk-1g-HL6">
                                <rect key="frame" x="65" y="141" width="685" height="2"/>
                                <color key="backgroundColor" red="0.8862745098" green="0.8862745098" blue="0.8862745098" alpha="1" colorSpace="calibratedRGB"/>
                            </view>
                            <label opaque="NO" userInteractionEnabled="NO" contentMode="left" horizontalHuggingPriority="251" verticalHuggingPriority="251" fixedFrame="YES" text="Crying Girl, 1963" lineBreakMode="tailTruncation" numberOfLines="0" baselineAdjustment="alignBaselines" adjustsFontSizeToFit="NO" preferredMaxLayoutWidth="298" translatesAutoresizingMaskIntoConstraints="NO" id="FpY-m4-T4o" customClass="ARSerifLabel">
                                <rect key="frame" x="535" y="79" width="166" height="29"/>
                                <fontDescription key="fontDescription" name="AGaramondPro-Regular" family="Adobe Garamond Pro" pointSize="16"/>
                                <color key="textColor" cocoaTouchSystemColor="darkTextColor"/>
                                <nil key="highlightedColor"/>
                            </label>
                            <label opaque="NO" userInteractionEnabled="NO" contentMode="left" horizontalHuggingPriority="251" verticalHuggingPriority="251" fixedFrame="YES" text="Your Bid: $10,000" lineBreakMode="tailTruncation" numberOfLines="0" baselineAdjustment="alignBaselines" adjustsFontSizeToFit="NO" preferredMaxLayoutWidth="298" translatesAutoresizingMaskIntoConstraints="NO" id="auJ-vp-4gg" customClass="ARSerifLabel">
                                <rect key="frame" x="535" y="103" width="166" height="29"/>
                                <fontDescription key="fontDescription" name="AGaramondPro-Regular" family="Adobe Garamond Pro" pointSize="16"/>
                                <color key="textColor" cocoaTouchSystemColor="darkTextColor"/>
                                <nil key="highlightedColor"/>
                            </label>
                            <label opaque="NO" userInteractionEnabled="NO" contentMode="left" horizontalHuggingPriority="251" verticalHuggingPriority="251" fixedFrame="YES" text="ROY LICHTENSTEIN" lineBreakMode="tailTruncation" numberOfLines="0" baselineAdjustment="alignBaselines" adjustsFontSizeToFit="NO" preferredMaxLayoutWidth="298" translatesAutoresizingMaskIntoConstraints="NO" id="Kbm-wX-2b6" customClass="ARSerifLabel">
                                <rect key="frame" x="535" y="56" width="166" height="29"/>
                                <fontDescription key="fontDescription" name="AvantGardeGothicITCW01Dm" family="Avant Garde Gothic ITCW01Dm" pointSize="15"/>
                                <color key="textColor" cocoaTouchSystemColor="darkTextColor"/>
                                <nil key="highlightedColor"/>
                            </label>
                            <imageView opaque="NO" clipsSubviews="YES" multipleTouchEnabled="YES" contentMode="scaleAspectFit" fixedFrame="YES" image="edit_button.png" translatesAutoresizingMaskIntoConstraints="NO" id="FId-OM-Lfw">
                                <rect key="frame" x="716" y="76" width="34" height="34"/>
                            </imageView>
                            <imageView userInteractionEnabled="NO" contentMode="scaleToFill" horizontalHuggingPriority="251" verticalHuggingPriority="251" fixedFrame="YES" translatesAutoresizingMaskIntoConstraints="NO" id="NcO-Of-xvJ">
                                <rect key="frame" x="426" y="64" width="88" height="59"/>
                            </imageView>
                            <label opaque="NO" userInteractionEnabled="NO" contentMode="left" horizontalHuggingPriority="251" verticalHuggingPriority="251" fixedFrame="YES" text="Enter your Postal / Zip code" lineBreakMode="tailTruncation" baselineAdjustment="alignBaselines" adjustsFontSizeToFit="NO" translatesAutoresizingMaskIntoConstraints="NO" id="Lxj-9h-mdV" customClass="ARSerifLabel">
                                <rect key="frame" x="65" y="168" width="395" height="41"/>
                                <fontDescription key="fontDescription" name="AGaramondPro-Regular" family="Adobe Garamond Pro" pointSize="33"/>
                                <color key="textColor" cocoaTouchSystemColor="darkTextColor"/>
                                <nil key="highlightedColor"/>
                            </label>
                            <view contentMode="scaleToFill" fixedFrame="YES" translatesAutoresizingMaskIntoConstraints="NO" id="u5i-0Q-tVK" customClass="DeveloperOnlyView" customModule="Kiosk" customModuleProvider="target">
                                <rect key="frame" x="539" y="600" width="255" height="60"/>
                                <subviews>
                                    <button opaque="NO" contentMode="scaleToFill" fixedFrame="YES" contentHorizontalAlignment="center" contentVerticalAlignment="center" lineBreakMode="middleTruncation" translatesAutoresizingMaskIntoConstraints="NO" id="doi-vY-p9I" customClass="ActionButton" customModule="Kiosk" customModuleProvider="target">
                                        <rect key="frame" x="15" y="8" width="107" height="57"/>
                                        <color key="backgroundColor" red="0.95686274510000002" green="0.95686274510000002" blue="0.95686274510000002" alpha="1" colorSpace="calibratedRGB"/>
                                        <state key="normal" title="DONE">
                                            <color key="titleColor" red="0.0" green="0.0" blue="0.0" alpha="1" colorSpace="calibratedRGB"/>
                                            <color key="titleShadowColor" white="0.0" alpha="0.0" colorSpace="calibratedWhite"/>
                                        </state>
                                        <connections>
                                            <action selector="dev_ZipEnteredTapped:" destination="N4h-ra-458" eventType="touchUpInside" id="ASz-Cb-PdO"/>
                                        </connections>
                                    </button>
                                </subviews>
                                <color key="backgroundColor" red="0.85024113329999995" green="1" blue="0.93425605329999994" alpha="1" colorSpace="calibratedRGB"/>
                            </view>
                            <button opaque="NO" contentMode="scaleToFill" fixedFrame="YES" contentHorizontalAlignment="center" contentVerticalAlignment="center" lineBreakMode="middleTruncation" translatesAutoresizingMaskIntoConstraints="NO" id="6Tb-DW-FGs" customClass="ActionButton" customModule="Kiosk" customModuleProvider="target">
                                <rect key="frame" x="356" y="240" width="102" height="43"/>
                                <color key="backgroundColor" red="0.95686274510000002" green="0.95686274510000002" blue="0.95686274510000002" alpha="1" colorSpace="calibratedRGB"/>
                                <state key="normal" title="ENTER">
                                    <color key="titleColor" red="0.0" green="0.0" blue="0.0" alpha="1" colorSpace="calibratedRGB"/>
                                    <color key="titleShadowColor" white="0.0" alpha="0.0" colorSpace="calibratedWhite"/>
                                </state>
                            </button>
                        </subviews>
                        <color key="backgroundColor" white="1" alpha="1" colorSpace="calibratedWhite"/>
                    </view>
                    <navigationItem key="navigationItem" id="1Xy-IQ-DQO"/>
                    <freeformSimulatedSizeMetrics key="simulatedDestinationMetrics"/>
                    <size key="freeformSize" width="815" height="660"/>
                    <connections>
                        <segue destination="fm7-Vu-g4M" kind="push" identifier="To Confirm User Creation" id="VoC-Zg-O1x"/>
                    </connections>
                </viewController>
                <placeholder placeholderIdentifier="IBFirstResponder" id="bNk-6W-1TR" userLabel="First Responder" sceneMemberID="firstResponder"/>
            </objects>
            <point key="canvasLocation" x="-1681.5" y="1910"/>
        </scene>
        <!--Confirm User Creation View Controller-->
        <scene sceneID="b9K-T2-Amz">
            <objects>
                <viewController storyboardIdentifier="Confirm User Creation" id="fm7-Vu-g4M" customClass="ConfirmUserCreationViewController" customModule="Kiosk" customModuleProvider="target" sceneMemberID="viewController">
                    <layoutGuides>
                        <viewControllerLayoutGuide type="top" id="OTa-W0-El3"/>
                        <viewControllerLayoutGuide type="bottom" id="dYV-b6-eSy"/>
                    </layoutGuides>
                    <view key="view" contentMode="scaleToFill" id="y7i-Z3-CaM">
                        <rect key="frame" x="0.0" y="0.0" width="815" height="660"/>
                        <autoresizingMask key="autoresizingMask" widthSizable="YES" heightSizable="YES"/>
                        <subviews>
                            <label opaque="NO" userInteractionEnabled="NO" contentMode="left" horizontalHuggingPriority="251" verticalHuggingPriority="251" fixedFrame="YES" text="CREDIT CARD INFORMATION" lineBreakMode="tailTruncation" baselineAdjustment="alignBaselines" adjustsFontSizeToFit="NO" translatesAutoresizingMaskIntoConstraints="NO" id="diq-uu-B5m">
                                <rect key="frame" x="535" y="187" width="242" height="21"/>
                                <fontDescription key="fontDescription" name="AvantGardeGothicITCW01Dm" family="Avant Garde Gothic ITCW01Dm" pointSize="13"/>
                                <color key="textColor" red="0.50588235290000005" green="0.50588235290000005" blue="0.50588235290000005" alpha="1" colorSpace="calibratedRGB"/>
                                <nil key="highlightedColor"/>
                            </label>
                            <label opaque="NO" userInteractionEnabled="NO" contentMode="left" horizontalHuggingPriority="251" verticalHuggingPriority="251" fixedFrame="YES" text="Danger McShaner" lineBreakMode="tailTruncation" baselineAdjustment="alignBaselines" adjustsFontSizeToFit="NO" translatesAutoresizingMaskIntoConstraints="NO" id="bz0-VS-oov">
                                <rect key="frame" x="535" y="212" width="203" height="21"/>
                                <fontDescription key="fontDescription" name="AGaramondPro-Semibold" family="Adobe Garamond Pro" pointSize="17"/>
                                <color key="textColor" red="0.64313725489999995" green="0.64313725489999995" blue="0.64313725489999995" alpha="1" colorSpace="calibratedRGB"/>
                                <nil key="highlightedColor"/>
                            </label>
                            <label opaque="NO" userInteractionEnabled="NO" contentMode="left" horizontalHuggingPriority="251" verticalHuggingPriority="251" fixedFrame="YES" text="xxxx-xxxx-xxxx-1895" lineBreakMode="tailTruncation" baselineAdjustment="alignBaselines" adjustsFontSizeToFit="NO" translatesAutoresizingMaskIntoConstraints="NO" id="gHT-3H-Ibp">
                                <rect key="frame" x="535" y="232" width="203" height="21"/>
                                <fontDescription key="fontDescription" name="AGaramondPro-Semibold" family="Adobe Garamond Pro" pointSize="17"/>
                                <color key="textColor" red="0.64313725489999995" green="0.64313725489999995" blue="0.64313725489999995" alpha="1" colorSpace="calibratedRGB"/>
                                <nil key="highlightedColor"/>
                            </label>
                            <label opaque="NO" userInteractionEnabled="NO" contentMode="left" horizontalHuggingPriority="251" verticalHuggingPriority="251" fixedFrame="YES" text="ZIP CODE" lineBreakMode="tailTruncation" baselineAdjustment="alignBaselines" adjustsFontSizeToFit="NO" translatesAutoresizingMaskIntoConstraints="NO" id="JMk-6f-iPe">
                                <rect key="frame" x="539" y="275" width="242" height="21"/>
                                <fontDescription key="fontDescription" name="AvantGardeGothicITCW01Dm" family="Avant Garde Gothic ITCW01Dm" pointSize="13"/>
                                <color key="textColor" red="0.47450980392156861" green="0.47450980392156861" blue="0.47450980392156861" alpha="1" colorSpace="calibratedRGB"/>
                                <nil key="highlightedColor"/>
                            </label>
                            <label opaque="NO" userInteractionEnabled="NO" contentMode="left" horizontalHuggingPriority="251" verticalHuggingPriority="251" fixedFrame="YES" text="MOBILE NUMBER" lineBreakMode="tailTruncation" baselineAdjustment="alignBaselines" adjustsFontSizeToFit="NO" translatesAutoresizingMaskIntoConstraints="NO" id="ScR-zL-udh">
                                <rect key="frame" x="535" y="323" width="242" height="21"/>
                                <fontDescription key="fontDescription" name="AvantGardeGothicITCW01Dm" family="Avant Garde Gothic ITCW01Dm" pointSize="13"/>
                                <color key="textColor" red="0.50588235290000005" green="0.50588235290000005" blue="0.50588235290000005" alpha="1" colorSpace="calibratedRGB"/>
                                <nil key="highlightedColor"/>
                            </label>
                            <label opaque="NO" userInteractionEnabled="NO" contentMode="left" horizontalHuggingPriority="251" verticalHuggingPriority="251" fixedFrame="YES" text="EMAIL" lineBreakMode="tailTruncation" baselineAdjustment="alignBaselines" adjustsFontSizeToFit="NO" translatesAutoresizingMaskIntoConstraints="NO" id="hWR-IB-FDL">
                                <rect key="frame" x="535" y="382" width="242" height="21"/>
                                <fontDescription key="fontDescription" name="AvantGardeGothicITCW01Dm" family="Avant Garde Gothic ITCW01Dm" pointSize="13"/>
                                <color key="textColor" red="0.50588235290000005" green="0.50588235290000005" blue="0.50588235290000005" alpha="1" colorSpace="calibratedRGB"/>
                                <nil key="highlightedColor"/>
                            </label>
                            <button opaque="NO" contentMode="scaleToFill" fixedFrame="YES" contentHorizontalAlignment="center" contentVerticalAlignment="center" lineBreakMode="middleTruncation" translatesAutoresizingMaskIntoConstraints="NO" id="Vln-68-SmC" customClass="ActionButton" customModule="Kiosk" customModuleProvider="target">
                                <rect key="frame" x="535" y="544" width="215" height="51"/>
                                <color key="backgroundColor" red="0.95686274510000002" green="0.95686274510000002" blue="0.95686274510000002" alpha="1" colorSpace="calibratedRGB"/>
                                <state key="normal" title="CONFIRM">
                                    <color key="titleColor" red="0.0" green="0.0" blue="0.0" alpha="1" colorSpace="calibratedRGB"/>
                                    <color key="titleShadowColor" white="0.5" alpha="1" colorSpace="calibratedWhite"/>
                                </state>
                                <connections>
                                    <action selector="confirmButtonTapped:" destination="fm7-Vu-g4M" eventType="touchUpInside" id="juX-wk-ZkW"/>
                                </connections>
                            </button>
                            <imageView opaque="NO" clipsSubviews="YES" multipleTouchEnabled="YES" contentMode="scaleToFill" fixedFrame="YES" image="edit_button.png" translatesAutoresizingMaskIntoConstraints="NO" id="ccC-Kr-yGe">
                                <rect key="frame" x="701" y="212" width="44" height="44"/>
                            </imageView>
                            <label opaque="NO" userInteractionEnabled="NO" contentMode="left" horizontalHuggingPriority="251" verticalHuggingPriority="251" fixedFrame="YES" text="Register to Bid" lineBreakMode="tailTruncation" baselineAdjustment="alignBaselines" adjustsFontSizeToFit="NO" translatesAutoresizingMaskIntoConstraints="NO" id="M9a-es-Qlx" customClass="ARSerifLabel">
                                <rect key="frame" x="65" y="82" width="395" height="41"/>
                                <fontDescription key="fontDescription" name="AGaramondPro-Regular" family="Adobe Garamond Pro" pointSize="38"/>
                                <color key="textColor" cocoaTouchSystemColor="darkTextColor"/>
                                <nil key="highlightedColor"/>
                            </label>
                            <view contentMode="scaleToFill" fixedFrame="YES" translatesAutoresizingMaskIntoConstraints="NO" id="bzU-bF-Pce">
                                <rect key="frame" x="65" y="141" width="685" height="2"/>
                                <color key="backgroundColor" red="0.8862745098" green="0.8862745098" blue="0.8862745098" alpha="1" colorSpace="calibratedRGB"/>
                            </view>
                            <label opaque="NO" userInteractionEnabled="NO" contentMode="left" horizontalHuggingPriority="251" verticalHuggingPriority="251" fixedFrame="YES" text="Crying Girl, 1963" lineBreakMode="tailTruncation" numberOfLines="0" baselineAdjustment="alignBaselines" adjustsFontSizeToFit="NO" preferredMaxLayoutWidth="298" translatesAutoresizingMaskIntoConstraints="NO" id="XYX-SU-bMp" customClass="ARSerifLabel">
                                <rect key="frame" x="535" y="79" width="166" height="29"/>
                                <fontDescription key="fontDescription" name="AGaramondPro-Regular" family="Adobe Garamond Pro" pointSize="16"/>
                                <color key="textColor" cocoaTouchSystemColor="darkTextColor"/>
                                <nil key="highlightedColor"/>
                            </label>
                            <label opaque="NO" userInteractionEnabled="NO" contentMode="left" horizontalHuggingPriority="251" verticalHuggingPriority="251" fixedFrame="YES" text="Your Bid: $10,000" lineBreakMode="tailTruncation" numberOfLines="0" baselineAdjustment="alignBaselines" adjustsFontSizeToFit="NO" preferredMaxLayoutWidth="298" translatesAutoresizingMaskIntoConstraints="NO" id="cbh-Z1-GRG" customClass="ARSerifLabel">
                                <rect key="frame" x="535" y="103" width="166" height="29"/>
                                <fontDescription key="fontDescription" name="AGaramondPro-Regular" family="Adobe Garamond Pro" pointSize="16"/>
                                <color key="textColor" cocoaTouchSystemColor="darkTextColor"/>
                                <nil key="highlightedColor"/>
                            </label>
                            <label opaque="NO" userInteractionEnabled="NO" contentMode="left" horizontalHuggingPriority="251" verticalHuggingPriority="251" fixedFrame="YES" text="ROY LICHTENSTEIN" lineBreakMode="tailTruncation" numberOfLines="0" baselineAdjustment="alignBaselines" adjustsFontSizeToFit="NO" preferredMaxLayoutWidth="298" translatesAutoresizingMaskIntoConstraints="NO" id="9FT-YP-vrm" customClass="ARSerifLabel">
                                <rect key="frame" x="535" y="56" width="166" height="29"/>
                                <fontDescription key="fontDescription" name="AvantGardeGothicITCW01Dm" family="Avant Garde Gothic ITCW01Dm" pointSize="15"/>
                                <color key="textColor" cocoaTouchSystemColor="darkTextColor"/>
                                <nil key="highlightedColor"/>
                            </label>
                            <imageView opaque="NO" clipsSubviews="YES" multipleTouchEnabled="YES" contentMode="scaleAspectFit" fixedFrame="YES" image="edit_button.png" translatesAutoresizingMaskIntoConstraints="NO" id="JmP-BC-l0n">
                                <rect key="frame" x="716" y="76" width="34" height="34"/>
                            </imageView>
                            <imageView userInteractionEnabled="NO" contentMode="scaleToFill" horizontalHuggingPriority="251" verticalHuggingPriority="251" fixedFrame="YES" translatesAutoresizingMaskIntoConstraints="NO" id="bKq-45-MAA">
                                <rect key="frame" x="426" y="64" width="88" height="59"/>
                            </imageView>
                            <label opaque="NO" userInteractionEnabled="NO" contentMode="left" horizontalHuggingPriority="251" verticalHuggingPriority="251" fixedFrame="YES" text="Confirm that the information you have entered is correct" lineBreakMode="tailTruncation" numberOfLines="0" baselineAdjustment="alignBaselines" adjustsFontSizeToFit="NO" translatesAutoresizingMaskIntoConstraints="NO" id="okg-Re-ODP" customClass="ARSerifLabel">
                                <rect key="frame" x="65" y="180" width="442" height="76"/>
                                <fontDescription key="fontDescription" name="AGaramondPro-Regular" family="Adobe Garamond Pro" pointSize="33"/>
                                <color key="textColor" cocoaTouchSystemColor="darkTextColor"/>
                                <nil key="highlightedColor"/>
                            </label>
                        </subviews>
                        <color key="backgroundColor" white="1" alpha="1" colorSpace="calibratedWhite"/>
                    </view>
                    <navigationItem key="navigationItem" id="Cwd-zQ-wjG"/>
                    <freeformSimulatedSizeMetrics key="simulatedDestinationMetrics"/>
                    <size key="freeformSize" width="815" height="660"/>
                    <connections>
                        <segue destination="2lt-co-qW2" kind="push" identifier="User Creation or Updating Finished" id="LCx-xS-nmd"/>
                    </connections>
                </viewController>
                <placeholder placeholderIdentifier="IBFirstResponder" id="bi8-J7-d5t" userLabel="First Responder" sceneMemberID="firstResponder"/>
            </objects>
            <point key="canvasLocation" x="-670.5" y="1910"/>
        </scene>
        <!--Confirm Your BidPIN View Controller-->
        <scene sceneID="BzC-RZ-kn9">
            <objects>
                <viewController storyboardIdentifier="Confirm Your Bid PIN" id="hrW-WV-2L3" customClass="ConfirmYourBidPINViewController" customModule="Kiosk" customModuleProvider="target" sceneMemberID="viewController">
                    <layoutGuides>
                        <viewControllerLayoutGuide type="top" id="kmp-iq-n3o"/>
                        <viewControllerLayoutGuide type="bottom" id="PhH-H7-LuI"/>
                    </layoutGuides>
                    <view key="view" contentMode="scaleToFill" id="dVu-kh-jLt">
                        <rect key="frame" x="0.0" y="0.0" width="815" height="660"/>
                        <autoresizingMask key="autoresizingMask" widthSizable="YES" heightSizable="YES"/>
                        <subviews>
                            <textField opaque="NO" clipsSubviews="YES" contentMode="scaleToFill" fixedFrame="YES" contentHorizontalAlignment="left" contentVerticalAlignment="center" borderStyle="line" textAlignment="center" minimumFontSize="17" translatesAutoresizingMaskIntoConstraints="NO" id="TAW-ae-RhH" customClass="TextField" customModule="Kiosk" customModuleProvider="target">
                                <rect key="frame" x="495" y="172" width="255" height="44"/>
                                <fontDescription key="fontDescription" type="system" pointSize="14"/>
                                <textInputTraits key="textInputTraits"/>
                            </textField>
                            <label opaque="NO" userInteractionEnabled="NO" contentMode="left" horizontalHuggingPriority="251" verticalHuggingPriority="251" fixedFrame="YES" text="Confirm Your Bid" lineBreakMode="tailTruncation" baselineAdjustment="alignBaselines" adjustsFontSizeToFit="NO" translatesAutoresizingMaskIntoConstraints="NO" id="gqS-c0-RGC" customClass="ARSerifLabel">
                                <rect key="frame" x="65" y="80" width="395" height="41"/>
                                <fontDescription key="fontDescription" name="AGaramondPro-Regular" family="Adobe Garamond Pro" pointSize="38"/>
                                <color key="textColor" cocoaTouchSystemColor="darkTextColor"/>
                                <nil key="highlightedColor"/>
                            </label>
                            <label opaque="NO" userInteractionEnabled="NO" contentMode="left" horizontalHuggingPriority="251" verticalHuggingPriority="251" fixedFrame="YES" text="Enter PIN to authorize your bid." lineBreakMode="tailTruncation" numberOfLines="0" baselineAdjustment="alignBaselines" adjustsFontSizeToFit="NO" preferredMaxLayoutWidth="298" translatesAutoresizingMaskIntoConstraints="NO" id="m6Z-l1-mnq" customClass="ARSerifLabel">
                                <rect key="frame" x="58" y="168" width="298" height="76"/>
                                <fontDescription key="fontDescription" name="AGaramondPro-Regular" family="Adobe Garamond Pro" pointSize="25"/>
                                <color key="textColor" cocoaTouchSystemColor="darkTextColor"/>
                                <nil key="highlightedColor"/>
                            </label>
                            <view contentMode="scaleToFill" fixedFrame="YES" translatesAutoresizingMaskIntoConstraints="NO" id="Qfw-xp-Fto" customClass="KeypadContainerView" customModule="Kiosk" customModuleProvider="target">
                                <rect key="frame" x="495" y="243" width="255" height="282"/>
                                <color key="backgroundColor" red="0.80967282460000001" green="0.80967282460000001" blue="0.80967282460000001" alpha="1" colorSpace="calibratedRGB"/>
                            </view>
                            <view contentMode="scaleToFill" fixedFrame="YES" translatesAutoresizingMaskIntoConstraints="NO" id="AQJ-hL-zxq">
                                <rect key="frame" x="65" y="139" width="685" height="2"/>
                                <color key="backgroundColor" red="0.8862745098" green="0.8862745098" blue="0.8862745098" alpha="1" colorSpace="calibratedRGB"/>
                            </view>
                            <label opaque="NO" userInteractionEnabled="NO" contentMode="left" horizontalHuggingPriority="251" verticalHuggingPriority="251" fixedFrame="YES" text="Crying Girl, 1963" lineBreakMode="tailTruncation" numberOfLines="0" baselineAdjustment="alignBaselines" adjustsFontSizeToFit="NO" preferredMaxLayoutWidth="298" translatesAutoresizingMaskIntoConstraints="NO" id="zbq-9a-Pyc" customClass="ARSerifLabel">
                                <rect key="frame" x="535" y="78" width="166" height="29"/>
                                <fontDescription key="fontDescription" name="AGaramondPro-Regular" family="Adobe Garamond Pro" pointSize="16"/>
                                <color key="textColor" cocoaTouchSystemColor="darkTextColor"/>
                                <nil key="highlightedColor"/>
                            </label>
                            <label opaque="NO" userInteractionEnabled="NO" contentMode="left" horizontalHuggingPriority="251" verticalHuggingPriority="251" fixedFrame="YES" text="Your Bid: $10,000" lineBreakMode="tailTruncation" numberOfLines="0" baselineAdjustment="alignBaselines" adjustsFontSizeToFit="NO" preferredMaxLayoutWidth="298" translatesAutoresizingMaskIntoConstraints="NO" id="ZrQ-Cx-kV6" customClass="ARSerifLabel">
                                <rect key="frame" x="535" y="102" width="166" height="29"/>
                                <fontDescription key="fontDescription" name="AGaramondPro-Regular" family="Adobe Garamond Pro" pointSize="16"/>
                                <color key="textColor" cocoaTouchSystemColor="darkTextColor"/>
                                <nil key="highlightedColor"/>
                            </label>
                            <label opaque="NO" userInteractionEnabled="NO" contentMode="left" horizontalHuggingPriority="251" verticalHuggingPriority="251" fixedFrame="YES" text="ROY LICHTENSTEIN" lineBreakMode="tailTruncation" numberOfLines="0" baselineAdjustment="alignBaselines" adjustsFontSizeToFit="NO" preferredMaxLayoutWidth="298" translatesAutoresizingMaskIntoConstraints="NO" id="snn-Rr-at3" customClass="ARSerifLabel">
                                <rect key="frame" x="535" y="55" width="166" height="29"/>
                                <fontDescription key="fontDescription" name="AvantGardeGothicITCW01Dm" family="Avant Garde Gothic ITCW01Dm" pointSize="15"/>
                                <color key="textColor" cocoaTouchSystemColor="darkTextColor"/>
                                <nil key="highlightedColor"/>
                            </label>
                            <imageView opaque="NO" clipsSubviews="YES" multipleTouchEnabled="YES" contentMode="scaleAspectFit" fixedFrame="YES" image="edit_button.png" translatesAutoresizingMaskIntoConstraints="NO" id="mWa-Hj-5hb">
                                <rect key="frame" x="716" y="75" width="34" height="34"/>
                            </imageView>
                            <imageView userInteractionEnabled="NO" contentMode="scaleToFill" horizontalHuggingPriority="251" verticalHuggingPriority="251" fixedFrame="YES" translatesAutoresizingMaskIntoConstraints="NO" id="GtC-KD-mvt">
                                <rect key="frame" x="426" y="62" width="88" height="59"/>
                            </imageView>
                            <label opaque="NO" userInteractionEnabled="NO" contentMode="left" horizontalHuggingPriority="251" verticalHuggingPriority="251" fixedFrame="YES" text="Forgot PIN?" textAlignment="right" lineBreakMode="tailTruncation" numberOfLines="0" baselineAdjustment="alignBaselines" adjustsFontSizeToFit="NO" preferredMaxLayoutWidth="298" translatesAutoresizingMaskIntoConstraints="NO" id="mFk-Rf-rJ0" customClass="ARSerifLabel">
                                <rect key="frame" x="612" y="216" width="138" height="29"/>
                                <fontDescription key="fontDescription" name="AGaramondPro-Regular" family="Adobe Garamond Pro" pointSize="14"/>
                                <color key="textColor" cocoaTouchSystemColor="darkTextColor"/>
                                <nil key="highlightedColor"/>
                            </label>
                            <button opaque="NO" contentMode="scaleToFill" fixedFrame="YES" enabled="NO" contentHorizontalAlignment="center" contentVerticalAlignment="center" lineBreakMode="middleTruncation" translatesAutoresizingMaskIntoConstraints="NO" id="R6q-Ds-JXn" customClass="ActionButton" customModule="Kiosk" customModuleProvider="target">
                                <rect key="frame" x="495" y="538" width="255" height="57"/>
                                <color key="backgroundColor" red="0.95686274510000002" green="0.95686274510000002" blue="0.95686274510000002" alpha="1" colorSpace="calibratedRGB"/>
                                <state key="normal" title="CONFIRM">
                                    <color key="titleColor" red="0.0" green="0.0" blue="0.0" alpha="1" colorSpace="calibratedRGB"/>
                                    <color key="titleShadowColor" white="0.0" alpha="0.0" colorSpace="calibratedWhite"/>
                                </state>
                                <state key="disabled">
                                    <color key="titleColor" red="0.64313725489999995" green="0.64313725489999995" blue="0.64313725489999995" alpha="1" colorSpace="calibratedRGB"/>
                                </state>
                            </button>
                            <view contentMode="scaleToFill" fixedFrame="YES" translatesAutoresizingMaskIntoConstraints="NO" id="mrk-wa-iTP" customClass="DeveloperOnlyView" customModule="Kiosk" customModuleProvider="target">
                                <rect key="frame" x="495" y="603" width="255" height="60"/>
                                <subviews>
                                    <button opaque="NO" contentMode="scaleToFill" fixedFrame="YES" contentHorizontalAlignment="center" contentVerticalAlignment="center" lineBreakMode="middleTruncation" translatesAutoresizingMaskIntoConstraints="NO" id="wV1-57-zip" customClass="ActionButton" customModule="Kiosk" customModuleProvider="target">
                                        <rect key="frame" x="115" y="8" width="120" height="57"/>
                                        <color key="backgroundColor" red="0.95686274510000002" green="0.95686274510000002" blue="0.95686274510000002" alpha="1" colorSpace="calibratedRGB"/>
                                        <state key="normal" title="LOGGED IN">
                                            <color key="titleColor" red="0.0" green="0.0" blue="0.0" alpha="1" colorSpace="calibratedRGB"/>
                                            <color key="titleShadowColor" white="0.0" alpha="0.0" colorSpace="calibratedWhite"/>
                                        </state>
                                        <connections>
                                            <action selector="dev_loggedInTapped:" destination="hrW-WV-2L3" eventType="touchUpInside" id="fc0-XE-5lg"/>
                                            <action selector="dev_phoneNumberFoundTapped:" destination="Yzb-AU-icr" eventType="touchUpInside" id="6QH-x3-cxV"/>
                                        </connections>
                                    </button>
                                </subviews>
                                <color key="backgroundColor" red="0.85024113329999995" green="1" blue="0.93425605329999994" alpha="1" colorSpace="calibratedRGB"/>
                            </view>
                        </subviews>
                        <color key="backgroundColor" white="1" alpha="1" colorSpace="calibratedWhite"/>
                    </view>
                    <navigationItem key="navigationItem" id="2Lg-nz-NBh"/>
                    <freeformSimulatedSizeMetrics key="simulatedDestinationMetrics"/>
                    <size key="freeformSize" width="815" height="660"/>
                    <connections>
                        <segue destination="2lt-co-qW2" kind="push" identifier="PIN Confirmed" id="gjD-og-8Iv"/>
                    </connections>
                </viewController>
                <placeholder placeholderIdentifier="IBFirstResponder" id="mbJ-SZ-VMk" userLabel="First Responder" sceneMemberID="firstResponder"/>
            </objects>
            <point key="canvasLocation" x="315.5" y="162"/>
        </scene>
        <!--Confirm Your Bid Enter Your Email View Controller-->
        <scene sceneID="nwL-Cu-AhL">
            <objects>
                <viewController storyboardIdentifier="Confirm Your Bid Enter Email" id="Djc-do-o8V" customClass="ConfirmYourBidEnterYourEmailViewController" customModule="Kiosk" customModuleProvider="target" sceneMemberID="viewController">
                    <layoutGuides>
                        <viewControllerLayoutGuide type="top" id="Rs9-ee-qn5"/>
                        <viewControllerLayoutGuide type="bottom" id="XcT-FW-zRL"/>
                    </layoutGuides>
                    <view key="view" contentMode="scaleToFill" id="C0u-LT-eEX">
                        <rect key="frame" x="0.0" y="0.0" width="815" height="660"/>
                        <autoresizingMask key="autoresizingMask" widthSizable="YES" heightSizable="YES"/>
                        <subviews>
                            <label opaque="NO" userInteractionEnabled="NO" contentMode="left" horizontalHuggingPriority="251" verticalHuggingPriority="251" fixedFrame="YES" text="Confirm Your Bid" lineBreakMode="tailTruncation" baselineAdjustment="alignBaselines" adjustsFontSizeToFit="NO" translatesAutoresizingMaskIntoConstraints="NO" id="y3Z-48-2QM" customClass="ARSerifLabel">
                                <rect key="frame" x="65" y="80" width="395" height="41"/>
                                <fontDescription key="fontDescription" name="AGaramondPro-Regular" family="Adobe Garamond Pro" pointSize="38"/>
                                <color key="textColor" cocoaTouchSystemColor="darkTextColor"/>
                                <nil key="highlightedColor"/>
                            </label>
                            <label opaque="NO" userInteractionEnabled="NO" contentMode="left" horizontalHuggingPriority="251" verticalHuggingPriority="251" fixedFrame="YES" text="Enter your Email" lineBreakMode="tailTruncation" numberOfLines="0" baselineAdjustment="alignBaselines" adjustsFontSizeToFit="NO" preferredMaxLayoutWidth="298" translatesAutoresizingMaskIntoConstraints="NO" id="vEK-bj-ckg" customClass="ARSerifLabel">
                                <rect key="frame" x="65" y="168" width="298" height="37"/>
                                <fontDescription key="fontDescription" name="AGaramondPro-Regular" family="Adobe Garamond Pro" pointSize="25"/>
                                <color key="textColor" cocoaTouchSystemColor="darkTextColor"/>
                                <nil key="highlightedColor"/>
                            </label>
                            <view contentMode="scaleToFill" fixedFrame="YES" translatesAutoresizingMaskIntoConstraints="NO" id="C1g-Bf-QlT">
                                <rect key="frame" x="65" y="139" width="685" height="2"/>
                                <color key="backgroundColor" red="0.8862745098" green="0.8862745098" blue="0.8862745098" alpha="1" colorSpace="calibratedRGB"/>
                            </view>
                            <label opaque="NO" userInteractionEnabled="NO" contentMode="left" horizontalHuggingPriority="251" verticalHuggingPriority="251" fixedFrame="YES" text="Crying Girl, 1963" lineBreakMode="tailTruncation" numberOfLines="0" baselineAdjustment="alignBaselines" adjustsFontSizeToFit="NO" preferredMaxLayoutWidth="298" translatesAutoresizingMaskIntoConstraints="NO" id="dP7-zd-Z99" customClass="ARSerifLabel">
                                <rect key="frame" x="535" y="78" width="166" height="29"/>
                                <fontDescription key="fontDescription" name="AGaramondPro-Regular" family="Adobe Garamond Pro" pointSize="16"/>
                                <color key="textColor" cocoaTouchSystemColor="darkTextColor"/>
                                <nil key="highlightedColor"/>
                            </label>
                            <label opaque="NO" userInteractionEnabled="NO" contentMode="left" horizontalHuggingPriority="251" verticalHuggingPriority="251" fixedFrame="YES" text="Your Bid: $10,000" lineBreakMode="tailTruncation" numberOfLines="0" baselineAdjustment="alignBaselines" adjustsFontSizeToFit="NO" preferredMaxLayoutWidth="298" translatesAutoresizingMaskIntoConstraints="NO" id="imB-zP-flK" customClass="ARSerifLabel">
                                <rect key="frame" x="535" y="102" width="166" height="29"/>
                                <fontDescription key="fontDescription" name="AGaramondPro-Regular" family="Adobe Garamond Pro" pointSize="16"/>
                                <color key="textColor" cocoaTouchSystemColor="darkTextColor"/>
                                <nil key="highlightedColor"/>
                            </label>
                            <label opaque="NO" userInteractionEnabled="NO" contentMode="left" horizontalHuggingPriority="251" verticalHuggingPriority="251" fixedFrame="YES" text="ROY LICHTENSTEIN" lineBreakMode="tailTruncation" numberOfLines="0" baselineAdjustment="alignBaselines" adjustsFontSizeToFit="NO" preferredMaxLayoutWidth="298" translatesAutoresizingMaskIntoConstraints="NO" id="TQa-ka-X0J" customClass="ARSerifLabel">
                                <rect key="frame" x="535" y="55" width="166" height="29"/>
                                <fontDescription key="fontDescription" name="AvantGardeGothicITCW01Dm" family="Avant Garde Gothic ITCW01Dm" pointSize="15"/>
                                <color key="textColor" cocoaTouchSystemColor="darkTextColor"/>
                                <nil key="highlightedColor"/>
                            </label>
                            <imageView opaque="NO" clipsSubviews="YES" multipleTouchEnabled="YES" contentMode="scaleAspectFit" fixedFrame="YES" image="edit_button.png" translatesAutoresizingMaskIntoConstraints="NO" id="K31-Rx-UhZ">
                                <rect key="frame" x="716" y="75" width="34" height="34"/>
                            </imageView>
                            <imageView userInteractionEnabled="NO" contentMode="scaleToFill" horizontalHuggingPriority="251" verticalHuggingPriority="251" fixedFrame="YES" translatesAutoresizingMaskIntoConstraints="NO" id="T5i-Zt-wGg">
                                <rect key="frame" x="426" y="62" width="88" height="59"/>
                            </imageView>
                            <view contentMode="scaleToFill" fixedFrame="YES" translatesAutoresizingMaskIntoConstraints="NO" id="co3-ck-sKp" customClass="DeveloperOnlyView" customModule="Kiosk" customModuleProvider="target">
                                <rect key="frame" x="500" y="603" width="255" height="60"/>
                                <subviews>
                                    <button opaque="NO" contentMode="scaleToFill" fixedFrame="YES" contentHorizontalAlignment="center" contentVerticalAlignment="center" lineBreakMode="middleTruncation" translatesAutoresizingMaskIntoConstraints="NO" id="zky-hQ-dKc" customClass="ActionButton" customModule="Kiosk" customModuleProvider="target">
                                        <rect key="frame" x="8" y="8" width="107" height="57"/>
                                        <color key="backgroundColor" red="0.95686274510000002" green="0.95686274510000002" blue="0.95686274510000002" alpha="1" colorSpace="calibratedRGB"/>
                                        <state key="normal" title="NEXT">
                                            <color key="titleColor" red="0.0" green="0.0" blue="0.0" alpha="1" colorSpace="calibratedRGB"/>
                                            <color key="titleShadowColor" white="0.0" alpha="0.0" colorSpace="calibratedWhite"/>
                                        </state>
                                        <connections>
                                            <action selector="dev_emailAdded:" destination="Djc-do-o8V" eventType="touchUpInside" id="LBF-rt-pLL"/>
                                        </connections>
                                    </button>
                                </subviews>
                                <color key="backgroundColor" red="0.85024113329999995" green="1" blue="0.93425605329999994" alpha="1" colorSpace="calibratedRGB"/>
                            </view>
                            <textField opaque="NO" clipsSubviews="YES" contentMode="scaleToFill" fixedFrame="YES" contentHorizontalAlignment="left" contentVerticalAlignment="center" borderStyle="line" textAlignment="center" minimumFontSize="17" translatesAutoresizingMaskIntoConstraints="NO" id="y4z-UB-ZdO" customClass="TextField" customModule="Kiosk" customModuleProvider="target">
                                <rect key="frame" x="65" y="237" width="319" height="44"/>
                                <fontDescription key="fontDescription" type="system" pointSize="14"/>
                                <textInputTraits key="textInputTraits" keyboardType="emailAddress"/>
                            </textField>
                            <button opaque="NO" contentMode="scaleToFill" fixedFrame="YES" enabled="NO" contentHorizontalAlignment="center" contentVerticalAlignment="center" lineBreakMode="middleTruncation" translatesAutoresizingMaskIntoConstraints="NO" id="AiP-vh-j1o" customClass="ActionButton" customModule="Kiosk" customModuleProvider="target">
                                <rect key="frame" x="399" y="237" width="156" height="43"/>
                                <color key="backgroundColor" red="0.95686274510000002" green="0.95686274510000002" blue="0.95686274510000002" alpha="1" colorSpace="calibratedRGB"/>
                                <state key="normal" title="CONFIRM">
                                    <color key="titleColor" red="0.0" green="0.0" blue="0.0" alpha="1" colorSpace="calibratedRGB"/>
                                    <color key="titleShadowColor" white="0.0" alpha="0.0" colorSpace="calibratedWhite"/>
                                </state>
                                <state key="disabled">
                                    <color key="titleColor" red="0.64313725489999995" green="0.64313725489999995" blue="0.64313725489999995" alpha="1" colorSpace="calibratedRGB"/>
                                </state>
                            </button>
                        </subviews>
                        <color key="backgroundColor" white="1" alpha="1" colorSpace="calibratedWhite"/>
                    </view>
                    <navigationItem key="navigationItem" id="0eg-oP-McP"/>
                    <freeformSimulatedSizeMetrics key="simulatedDestinationMetrics"/>
                    <size key="freeformSize" width="815" height="660"/>
                    <connections>
                        <outlet property="confirmButton" destination="AiP-vh-j1o" id="dGh-Go-X2N"/>
                        <outlet property="emailTextField" destination="y4z-UB-ZdO" id="rzh-fP-FyD"/>
                        <segue destination="b5H-c8-Ctw" kind="push" identifier="Submitted an Email for User Details" id="mgc-AC-8Is"/>
                    </connections>
                </viewController>
                <placeholder placeholderIdentifier="IBFirstResponder" id="lIG-KZ-hZJ" userLabel="First Responder" sceneMemberID="firstResponder"/>
            </objects>
            <point key="canvasLocation" x="-1681.5" y="162"/>
        </scene>
        <!--Confirm Your Bid Password View Controller-->
        <scene sceneID="dYI-8Q-ptC">
            <objects>
                <viewController storyboardIdentifier="Confirm Your Bid Enter Password" id="b5H-c8-Ctw" customClass="ConfirmYourBidPasswordViewController" customModule="Kiosk" customModuleProvider="target" sceneMemberID="viewController">
                    <layoutGuides>
                        <viewControllerLayoutGuide type="top" id="tUS-Ka-RF6"/>
                        <viewControllerLayoutGuide type="bottom" id="fub-u8-CtI"/>
                    </layoutGuides>
                    <view key="view" contentMode="scaleToFill" id="bfU-8z-kUE">
                        <rect key="frame" x="0.0" y="0.0" width="815" height="660"/>
                        <autoresizingMask key="autoresizingMask" widthSizable="YES" heightSizable="YES"/>
                        <subviews>
                            <label opaque="NO" userInteractionEnabled="NO" contentMode="left" horizontalHuggingPriority="251" verticalHuggingPriority="251" fixedFrame="YES" text="Confirm Your Bid" lineBreakMode="tailTruncation" baselineAdjustment="alignBaselines" adjustsFontSizeToFit="NO" translatesAutoresizingMaskIntoConstraints="NO" id="RAb-vY-MWC" customClass="ARSerifLabel">
                                <rect key="frame" x="65" y="80" width="395" height="41"/>
                                <fontDescription key="fontDescription" name="AGaramondPro-Regular" family="Adobe Garamond Pro" pointSize="38"/>
                                <color key="textColor" cocoaTouchSystemColor="darkTextColor"/>
                                <nil key="highlightedColor"/>
                            </label>
                            <label opaque="NO" userInteractionEnabled="NO" contentMode="left" horizontalHuggingPriority="251" verticalHuggingPriority="251" fixedFrame="YES" text="Enter your Artsy Password" lineBreakMode="tailTruncation" numberOfLines="0" baselineAdjustment="alignBaselines" adjustsFontSizeToFit="NO" preferredMaxLayoutWidth="298" translatesAutoresizingMaskIntoConstraints="NO" id="6qX-ft-o0j" customClass="ARSerifLabel">
                                <rect key="frame" x="65" y="168" width="298" height="37"/>
                                <fontDescription key="fontDescription" name="AGaramondPro-Regular" family="Adobe Garamond Pro" pointSize="25"/>
                                <color key="textColor" cocoaTouchSystemColor="darkTextColor"/>
                                <nil key="highlightedColor"/>
                            </label>
                            <view contentMode="scaleToFill" fixedFrame="YES" translatesAutoresizingMaskIntoConstraints="NO" id="4yW-H6-ps1">
                                <rect key="frame" x="65" y="139" width="685" height="2"/>
                                <color key="backgroundColor" red="0.8862745098" green="0.8862745098" blue="0.8862745098" alpha="1" colorSpace="calibratedRGB"/>
                            </view>
                            <label opaque="NO" userInteractionEnabled="NO" contentMode="left" horizontalHuggingPriority="251" verticalHuggingPriority="251" fixedFrame="YES" text="Crying Girl, 1963" lineBreakMode="tailTruncation" numberOfLines="0" baselineAdjustment="alignBaselines" adjustsFontSizeToFit="NO" preferredMaxLayoutWidth="298" translatesAutoresizingMaskIntoConstraints="NO" id="F4z-RO-X4E" customClass="ARSerifLabel">
                                <rect key="frame" x="535" y="78" width="166" height="29"/>
                                <fontDescription key="fontDescription" name="AGaramondPro-Regular" family="Adobe Garamond Pro" pointSize="16"/>
                                <color key="textColor" cocoaTouchSystemColor="darkTextColor"/>
                                <nil key="highlightedColor"/>
                            </label>
                            <label opaque="NO" userInteractionEnabled="NO" contentMode="left" horizontalHuggingPriority="251" verticalHuggingPriority="251" fixedFrame="YES" text="Your Bid: $10,000" lineBreakMode="tailTruncation" numberOfLines="0" baselineAdjustment="alignBaselines" adjustsFontSizeToFit="NO" preferredMaxLayoutWidth="298" translatesAutoresizingMaskIntoConstraints="NO" id="Fsx-nO-zaX" customClass="ARSerifLabel">
                                <rect key="frame" x="535" y="102" width="166" height="29"/>
                                <fontDescription key="fontDescription" name="AGaramondPro-Regular" family="Adobe Garamond Pro" pointSize="16"/>
                                <color key="textColor" cocoaTouchSystemColor="darkTextColor"/>
                                <nil key="highlightedColor"/>
                            </label>
                            <label opaque="NO" userInteractionEnabled="NO" contentMode="left" horizontalHuggingPriority="251" verticalHuggingPriority="251" fixedFrame="YES" text="ROY LICHTENSTEIN" lineBreakMode="tailTruncation" numberOfLines="0" baselineAdjustment="alignBaselines" adjustsFontSizeToFit="NO" preferredMaxLayoutWidth="298" translatesAutoresizingMaskIntoConstraints="NO" id="Ss0-0u-TtZ" customClass="ARSerifLabel">
                                <rect key="frame" x="535" y="55" width="166" height="29"/>
                                <fontDescription key="fontDescription" name="AvantGardeGothicITCW01Dm" family="Avant Garde Gothic ITCW01Dm" pointSize="15"/>
                                <color key="textColor" cocoaTouchSystemColor="darkTextColor"/>
                                <nil key="highlightedColor"/>
                            </label>
                            <imageView opaque="NO" clipsSubviews="YES" multipleTouchEnabled="YES" contentMode="scaleAspectFit" fixedFrame="YES" image="edit_button.png" translatesAutoresizingMaskIntoConstraints="NO" id="Xjy-AG-J6A">
                                <rect key="frame" x="716" y="75" width="34" height="34"/>
                            </imageView>
                            <imageView userInteractionEnabled="NO" contentMode="scaleToFill" horizontalHuggingPriority="251" verticalHuggingPriority="251" fixedFrame="YES" translatesAutoresizingMaskIntoConstraints="NO" id="KnR-K7-0hu">
                                <rect key="frame" x="426" y="62" width="88" height="59"/>
                            </imageView>
                            <view contentMode="scaleToFill" fixedFrame="YES" translatesAutoresizingMaskIntoConstraints="NO" id="eea-YB-1rA" customClass="DeveloperOnlyView" customModule="Kiosk" customModuleProvider="target">
                                <rect key="frame" x="500" y="603" width="255" height="60"/>
                                <color key="backgroundColor" red="0.85024113329999995" green="1" blue="0.93425605329999994" alpha="1" colorSpace="calibratedRGB"/>
                            </view>
                            <button opaque="NO" contentMode="scaleToFill" fixedFrame="YES" contentHorizontalAlignment="center" contentVerticalAlignment="center" lineBreakMode="middleTruncation" translatesAutoresizingMaskIntoConstraints="NO" id="Slo-SU-f7n" customClass="ActionButton" customModule="Kiosk" customModuleProvider="target">
                                <rect key="frame" x="510" y="613" width="107" height="57"/>
                                <color key="backgroundColor" red="0.95686274510000002" green="0.95686274510000002" blue="0.95686274510000002" alpha="1" colorSpace="calibratedRGB"/>
                                <state key="normal" title="NEXT">
                                    <color key="titleColor" red="0.0" green="0.0" blue="0.0" alpha="1" colorSpace="calibratedRGB"/>
                                    <color key="titleShadowColor" white="0.0" alpha="0.0" colorSpace="calibratedWhite"/>
                                </state>
                                <connections>
                                    <action selector="dev_noCardFoundTapped:" destination="MRb-fW-vfZ" eventType="touchUpInside" id="zr1-cf-J74"/>
                                    <action selector="dev_noPhoneNumberFoundTapped:" destination="b5H-c8-Ctw" eventType="touchUpInside" id="9ah-3B-ebN"/>
                                </connections>
                            </button>
                            <textField opaque="NO" clipsSubviews="YES" contentMode="scaleToFill" fixedFrame="YES" contentHorizontalAlignment="left" contentVerticalAlignment="center" borderStyle="line" textAlignment="center" minimumFontSize="17" translatesAutoresizingMaskIntoConstraints="NO" id="FKB-tQ-sYO" customClass="TextField" customModule="Kiosk" customModuleProvider="target">
                                <rect key="frame" x="65" y="237" width="319" height="44"/>
                                <fontDescription key="fontDescription" type="system" pointSize="14"/>
                                <textInputTraits key="textInputTraits" keyboardType="emailAddress"/>
                            </textField>
                            <button opaque="NO" contentMode="scaleToFill" fixedFrame="YES" enabled="NO" contentHorizontalAlignment="center" contentVerticalAlignment="center" lineBreakMode="middleTruncation" translatesAutoresizingMaskIntoConstraints="NO" id="SW5-jm-Uxo" customClass="TextField" customModule="Kiosk" customModuleProvider="target">
                                <rect key="frame" x="399" y="237" width="156" height="43"/>
                                <color key="backgroundColor" red="0.95686274510000002" green="0.95686274510000002" blue="0.95686274510000002" alpha="1" colorSpace="calibratedRGB"/>
                                <state key="normal" title="CONFIRM">
                                    <color key="titleColor" red="0.0" green="0.0" blue="0.0" alpha="1" colorSpace="calibratedRGB"/>
                                    <color key="titleShadowColor" white="0.0" alpha="0.0" colorSpace="calibratedWhite"/>
                                </state>
                                <state key="disabled">
                                    <color key="titleColor" red="0.64313725489999995" green="0.64313725489999995" blue="0.64313725489999995" alpha="1" colorSpace="calibratedRGB"/>
                                </state>
                            </button>
                        </subviews>
                        <color key="backgroundColor" white="1" alpha="1" colorSpace="calibratedWhite"/>
                    </view>
                    <navigationItem key="navigationItem" id="Oau-9s-Bcu"/>
                    <freeformSimulatedSizeMetrics key="simulatedDestinationMetrics"/>
                    <size key="freeformSize" width="815" height="660"/>
                    <connections>
                        <segue destination="BKe-0r-2Pc" kind="push" identifier="Logged in With New User " id="qUf-dy-7C9"/>
                    </connections>
                </viewController>
                <placeholder placeholderIdentifier="IBFirstResponder" id="PaT-df-Hci" userLabel="First Responder" sceneMemberID="firstResponder"/>
            </objects>
            <point key="canvasLocation" x="-1681.5" y="1036"/>
        </scene>
    </scenes>
    <resources>
        <image name="CardSwipe" width="1923" height="1801"/>
        <image name="edit_button.png" width="64" height="64"/>
    </resources>
    <simulatedMetricsContainer key="defaultSimulatedMetrics">
        <simulatedStatusBarMetrics key="statusBar"/>
        <simulatedOrientationMetrics key="orientation"/>
        <simulatedScreenMetrics key="destination"/>
    </simulatedMetricsContainer>
    <inferredMetricsTieBreakers>
        <segue reference="qUf-dy-7C9"/>
        <segue reference="LCx-xS-nmd"/>
    </inferredMetricsTieBreakers>
</document><|MERGE_RESOLUTION|>--- conflicted
+++ resolved
@@ -484,12 +484,8 @@
                             <button opaque="NO" contentMode="scaleToFill" fixedFrame="YES" contentHorizontalAlignment="center" contentVerticalAlignment="center" lineBreakMode="middleTruncation" translatesAutoresizingMaskIntoConstraints="NO" id="3Z7-af-FHL" customClass="ActionButton" customModule="Kiosk" customModuleProvider="target">
                                 <rect key="frame" x="62" y="538" width="291" height="59"/>
                                 <color key="backgroundColor" red="0.95686274509803926" green="0.95686274509803926" blue="0.95686274509803926" alpha="1" colorSpace="calibratedRGB"/>
-<<<<<<< HEAD
                                 <fontDescription key="fontDescription" name="AvantGardeGothicITCW01Dm" family="Avant Garde Gothic ITCW01Dm" pointSize="17"/>
                                 <state key="normal" title="USE MY ARTSY LOGIN      &gt;">
-=======
-                                <state key="normal" title="USE MY ARTSY LOGIN      >">
->>>>>>> e6f2c564
                                     <color key="titleColor" red="0.0" green="0.0" blue="0.0" alpha="1" colorSpace="calibratedRGB"/>
                                     <color key="titleShadowColor" white="0.0" alpha="0.0" colorSpace="calibratedWhite"/>
                                 </state>
