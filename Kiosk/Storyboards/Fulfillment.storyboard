--- conflicted
+++ resolved
@@ -1,13 +1,10 @@
 <?xml version="1.0" encoding="UTF-8" standalone="no"?>
-<document type="com.apple.InterfaceBuilder3.CocoaTouch.Storyboard.XIB" version="3.0" toolsVersion="6249" systemVersion="13F34" targetRuntime="iOS.CocoaTouch" propertyAccessControl="none" useAutolayout="YES" initialViewController="O1R-5R-23t">
+<document type="com.apple.InterfaceBuilder3.CocoaTouch.Storyboard.XIB" version="3.0" toolsVersion="6249" systemVersion="14A361c" targetRuntime="iOS.CocoaTouch" propertyAccessControl="none" useAutolayout="YES" initialViewController="O1R-5R-23t">
     <dependencies>
         <plugIn identifier="com.apple.InterfaceBuilder.IBCocoaTouchPlugin" version="6243"/>
     </dependencies>
     <customFonts key="customFonts">
         <mutableArray key="AGaramondPro-Regular.otf">
-            <string>AGaramondPro-Regular</string>
-            <string>AGaramondPro-Regular</string>
-            <string>AGaramondPro-Regular</string>
             <string>AGaramondPro-Regular</string>
             <string>AGaramondPro-Regular</string>
             <string>AGaramondPro-Regular</string>
@@ -61,22 +58,8 @@
             <string>AGaramondPro-Semibold</string>
             <string>AGaramondPro-Semibold</string>
             <string>AGaramondPro-Semibold</string>
-            <string>AGaramondPro-Semibold</string>
-            <string>AGaramondPro-Semibold</string>
-            <string>AGaramondPro-Semibold</string>
-            <string>AGaramondPro-Semibold</string>
         </mutableArray>
         <mutableArray key="ITC_Avant_Garde_Gothic__Demi.ttf">
-            <string>AvantGardeGothicITCW01Dm</string>
-            <string>AvantGardeGothicITCW01Dm</string>
-            <string>AvantGardeGothicITCW01Dm</string>
-            <string>AvantGardeGothicITCW01Dm</string>
-            <string>AvantGardeGothicITCW01Dm</string>
-            <string>AvantGardeGothicITCW01Dm</string>
-            <string>AvantGardeGothicITCW01Dm</string>
-            <string>AvantGardeGothicITCW01Dm</string>
-            <string>AvantGardeGothicITCW01Dm</string>
-            <string>AvantGardeGothicITCW01Dm</string>
             <string>AvantGardeGothicITCW01Dm</string>
             <string>AvantGardeGothicITCW01Dm</string>
             <string>AvantGardeGothicITCW01Dm</string>
@@ -299,33 +282,32 @@
             <point key="canvasLocation" x="-369.5" y="-791"/>
         </scene>
         <!--Swipe Credit Card View Controller-->
-        <scene sceneID="qjX-tW-U7k">
-            <objects>
-                <viewController storyboardIdentifier="Swipe Credit Card" id="BKe-0r-2Pc" customClass="SwipeCreditCardViewController" customModule="Kiosk" customModuleProvider="target" sceneMemberID="viewController">
-                    <layoutGuides>
-                        <viewControllerLayoutGuide type="top" id="6qI-0b-7Dq"/>
-                        <viewControllerLayoutGuide type="bottom" id="phv-Uj-J4a"/>
-                    </layoutGuides>
-                    <view key="view" contentMode="scaleToFill" id="8HC-EN-LKn">
-                        <rect key="frame" x="0.0" y="0.0" width="815" height="660"/>
+        <scene sceneID="PDr-Ft-ReI">
+            <objects>
+                <viewController storyboardIdentifier="Register Credit Card" id="HtL-zn-13v" customClass="SwipeCreditCardViewController" customModule="Kiosk" customModuleProvider="target" sceneMemberID="viewController">
+                    <layoutGuides>
+                        <viewControllerLayoutGuide type="top" id="z4Z-hs-0qY"/>
+                        <viewControllerLayoutGuide type="bottom" id="LEX-zm-zsH"/>
+                    </layoutGuides>
+                    <view key="view" contentMode="scaleToFill" id="e0d-hR-IJc">
+                        <rect key="frame" x="0.0" y="0.0" width="449" height="485"/>
                         <autoresizingMask key="autoresizingMask" widthSizable="YES" heightSizable="YES"/>
                         <subviews>
-                            <label opaque="NO" userInteractionEnabled="NO" contentMode="left" horizontalHuggingPriority="251" verticalHuggingPriority="251" fixedFrame="YES" text="Swipe your credit card" lineBreakMode="tailTruncation" baselineAdjustment="alignBaselines" adjustsFontSizeToFit="NO" translatesAutoresizingMaskIntoConstraints="NO" id="h9D-qe-OWY" customClass="ARSerifLabel">
-                                <rect key="frame" x="65" y="171" width="395" height="41"/>
+                            <label opaque="NO" userInteractionEnabled="NO" contentMode="left" horizontalHuggingPriority="251" verticalHuggingPriority="251" fixedFrame="YES" text="Swipe your credit card" lineBreakMode="tailTruncation" baselineAdjustment="alignBaselines" adjustsFontSizeToFit="NO" translatesAutoresizingMaskIntoConstraints="NO" id="ZJ3-lq-NnT" customClass="ARSerifLabel">
+                                <rect key="frame" x="0.0" y="5" width="395" height="41"/>
                                 <fontDescription key="fontDescription" name="AGaramondPro-Regular" family="Adobe Garamond Pro" pointSize="33"/>
                                 <color key="textColor" cocoaTouchSystemColor="darkTextColor"/>
                                 <nil key="highlightedColor"/>
                             </label>
-                            <label opaque="NO" userInteractionEnabled="NO" contentMode="left" horizontalHuggingPriority="251" verticalHuggingPriority="251" fixedFrame="YES" text="Only winning bids will be charged and you may choose a different form of payment at the time." lineBreakMode="tailTruncation" numberOfLines="0" baselineAdjustment="alignBaselines" adjustsFontSizeToFit="NO" preferredMaxLayoutWidth="375" translatesAutoresizingMaskIntoConstraints="NO" id="vAr-5M-bVd" customClass="ARSerifLabel">
-                                <rect key="frame" x="65" y="232" width="375" height="57"/>
+                            <label opaque="NO" userInteractionEnabled="NO" contentMode="left" horizontalHuggingPriority="251" verticalHuggingPriority="251" fixedFrame="YES" text="Only winning bids will be charged and you may choose a different form of payment at the time." lineBreakMode="tailTruncation" numberOfLines="0" baselineAdjustment="alignBaselines" adjustsFontSizeToFit="NO" preferredMaxLayoutWidth="375" translatesAutoresizingMaskIntoConstraints="NO" id="EOi-yv-Onu" customClass="ARSerifLabel">
+                                <rect key="frame" x="0.0" y="58" width="375" height="57"/>
                                 <fontDescription key="fontDescription" name="AGaramondPro-Regular" family="Adobe Garamond Pro" pointSize="20"/>
                                 <color key="textColor" cocoaTouchSystemColor="darkTextColor"/>
                                 <nil key="highlightedColor"/>
                             </label>
-                            <imageView opaque="NO" clipsSubviews="YES" multipleTouchEnabled="YES" contentMode="scaleAspectFit" fixedFrame="YES" image="CardSwipe" translatesAutoresizingMaskIntoConstraints="NO" id="Lhr-F4-GXw">
-                                <rect key="frame" x="65" y="310" width="270" height="252"/>
+                            <imageView opaque="NO" clipsSubviews="YES" multipleTouchEnabled="YES" contentMode="scaleAspectFit" fixedFrame="YES" image="CardSwipe" translatesAutoresizingMaskIntoConstraints="NO" id="RjO-Er-UMG">
+                                <rect key="frame" x="0.0" y="134" width="270" height="252"/>
                             </imageView>
-<<<<<<< HEAD
                             <view contentMode="scaleToFill" fixedFrame="YES" translatesAutoresizingMaskIntoConstraints="NO" id="h0y-O1-7hT" customClass="DeveloperOnlyView" customModule="Kiosk" customModuleProvider="target">
                                 <rect key="frame" x="0.0" y="411" width="433" height="73"/>
                                 <subviews>
@@ -373,10 +355,8 @@
                         <rect key="frame" x="0.0" y="0.0" width="815" height="660"/>
                         <autoresizingMask key="autoresizingMask" widthSizable="YES" heightSizable="YES"/>
                         <subviews>
-=======
->>>>>>> 8cc49f4b
                             <label opaque="NO" userInteractionEnabled="NO" contentMode="left" horizontalHuggingPriority="251" verticalHuggingPriority="251" fixedFrame="YES" text="Register to Bid" lineBreakMode="tailTruncation" baselineAdjustment="alignBaselines" adjustsFontSizeToFit="NO" translatesAutoresizingMaskIntoConstraints="NO" id="y4V-Js-ToI" customClass="ARSerifLabel">
-                                <rect key="frame" x="65" y="82" width="395" height="41"/>
+                                <rect key="frame" x="65" y="82" width="345" height="41"/>
                                 <fontDescription key="fontDescription" name="AGaramondPro-Regular" family="Adobe Garamond Pro" pointSize="38"/>
                                 <color key="textColor" cocoaTouchSystemColor="darkTextColor"/>
                                 <nil key="highlightedColor"/>
@@ -425,19 +405,33 @@
                                 <rect key="frame" x="535" y="600" width="255" height="60"/>
                                 <subviews>
                                     <button opaque="NO" contentMode="scaleToFill" fixedFrame="YES" contentHorizontalAlignment="center" contentVerticalAlignment="center" lineBreakMode="middleTruncation" translatesAutoresizingMaskIntoConstraints="NO" id="Wwe-oQ-Mnf" customClass="ActionButton" customModule="Kiosk" customModuleProvider="target">
-                                        <rect key="frame" x="15" y="8" width="107" height="57"/>
+                                        <rect key="frame" x="140" y="8" width="107" height="57"/>
                                         <color key="backgroundColor" red="0.95686274510000002" green="0.95686274510000002" blue="0.95686274510000002" alpha="1" colorSpace="calibratedRGB"/>
                                         <state key="normal" title="DONE">
                                             <color key="titleColor" red="0.0" green="0.0" blue="0.0" alpha="1" colorSpace="calibratedRGB"/>
                                             <color key="titleShadowColor" white="0.0" alpha="0.0" colorSpace="calibratedWhite"/>
                                         </state>
                                     </button>
+                                    <button opaque="NO" contentMode="scaleToFill" fixedFrame="YES" contentHorizontalAlignment="center" contentVerticalAlignment="center" lineBreakMode="middleTruncation" translatesAutoresizingMaskIntoConstraints="NO" id="VSY-52-iWB" customClass="ActionButton" customModule="Kiosk" customModuleProvider="target">
+                                        <rect key="frame" x="16" y="8" width="107" height="57"/>
+                                        <color key="backgroundColor" red="0.95686274510000002" green="0.95686274510000002" blue="0.95686274510000002" alpha="1" colorSpace="calibratedRGB"/>
+                                        <state key="normal" title="NEXT">
+                                            <color key="titleColor" red="0.0" green="0.0" blue="0.0" alpha="1" colorSpace="calibratedRGB"/>
+                                            <color key="titleShadowColor" white="0.0" alpha="0.0" colorSpace="calibratedWhite"/>
+                                        </state>
+                                    </button>
                                 </subviews>
                                 <color key="backgroundColor" red="0.85024113329999995" green="1" blue="0.93425605329999994" alpha="1" colorSpace="calibratedRGB"/>
                             </view>
+                            <containerView opaque="NO" contentMode="scaleToFill" fixedFrame="YES" translatesAutoresizingMaskIntoConstraints="NO" id="7NP-jX-VW3">
+                                <rect key="frame" x="65" y="175" width="449" height="485"/>
+                                <connections>
+                                    <segue destination="B8h-mi-lOQ" kind="embed" id="jug-Jt-aJZ"/>
+                                </connections>
+                            </containerView>
                             <view contentMode="scaleToFill" fixedFrame="YES" translatesAutoresizingMaskIntoConstraints="NO" id="mSI-YI-8GU" customClass="RegisterFlowView" customModule="Kiosk" customModuleProvider="target">
-                                <rect key="frame" x="535" y="191" width="215" height="280"/>
-                                <color key="backgroundColor" white="1" alpha="1" colorSpace="calibratedWhite"/>
+                                <rect key="frame" x="535" y="190" width="215" height="280"/>
+                                <color key="backgroundColor" red="1" green="0.74152541888448142" blue="0.81937699294223965" alpha="1" colorSpace="calibratedRGB"/>
                             </view>
                         </subviews>
                         <color key="backgroundColor" white="1" alpha="1" colorSpace="calibratedWhite"/>
@@ -446,9 +440,8 @@
                     <freeformSimulatedSizeMetrics key="simulatedDestinationMetrics"/>
                     <size key="freeformSize" width="815" height="660"/>
                     <connections>
-                        <outlet property="cardStatusLabel" destination="Er0-yC-3sc" id="Pie-O1-9EQ"/>
-                        <outlet property="registerFlowView" destination="mSI-YI-8GU" id="Ssm-zP-B59"/>
-                        <segue destination="N4h-ra-458" kind="push" identifier="Card Registered" id="wCU-dB-4Iv"/>
+                        <outlet property="flowView" destination="mSI-YI-8GU" id="e9i-l8-VVU"/>
+                        <segue destination="2lt-co-qW2" kind="push" id="ymK-a1-EJ3"/>
                     </connections>
                 </viewController>
                 <placeholder placeholderIdentifier="IBFirstResponder" id="Vz7-E3-ZqW" userLabel="First Responder" sceneMemberID="firstResponder"/>
@@ -564,7 +557,7 @@
                             <button opaque="NO" contentMode="scaleToFill" fixedFrame="YES" contentHorizontalAlignment="center" contentVerticalAlignment="center" lineBreakMode="middleTruncation" translatesAutoresizingMaskIntoConstraints="NO" id="3Z7-af-FHL" customClass="ActionButton" customModule="Kiosk" customModuleProvider="target">
                                 <rect key="frame" x="62" y="538" width="291" height="59"/>
                                 <color key="backgroundColor" red="0.95686274509803926" green="0.95686274509803926" blue="0.95686274509803926" alpha="1" colorSpace="calibratedRGB"/>
-                                <state key="normal" title="USE MY ARTSY LOGIN      >">
+                                <state key="normal" title="USE MY ARTSY LOGIN      &gt;">
                                     <color key="titleColor" red="0.0" green="0.0" blue="0.0" alpha="1" colorSpace="calibratedRGB"/>
                                     <color key="titleShadowColor" white="0.0" alpha="0.0" colorSpace="calibratedWhite"/>
                                 </state>
@@ -620,6 +613,9 @@
                                     <color key="titleColor" red="0.0" green="0.0" blue="0.0" alpha="1" colorSpace="calibratedRGB"/>
                                     <color key="titleShadowColor" white="0.5" alpha="1" colorSpace="calibratedWhite"/>
                                 </state>
+                                <connections>
+                                    <action selector="confirmTapped:" destination="MRb-fW-vfZ" eventType="touchUpInside" id="mPa-xg-kHZ"/>
+                                </connections>
                             </button>
                             <label opaque="NO" userInteractionEnabled="NO" contentMode="left" horizontalHuggingPriority="251" verticalHuggingPriority="251" fixedFrame="YES" text="Confirm Your Bid" lineBreakMode="tailTruncation" baselineAdjustment="alignBaselines" adjustsFontSizeToFit="NO" translatesAutoresizingMaskIntoConstraints="NO" id="mwf-mx-o0D" customClass="ARSerifLabel">
                                 <rect key="frame" x="65" y="82" width="395" height="41"/>
@@ -816,299 +812,46 @@
                 </viewController>
                 <placeholder placeholderIdentifier="IBFirstResponder" id="AOk-Pg-yZ4" userLabel="First Responder" sceneMemberID="firstResponder"/>
             </objects>
-            <point key="canvasLocation" x="1422.5" y="2660"/>
-        </scene>
-        <!--User Creation View Controller-->
+            <point key="canvasLocation" x="1296.5" y="1796"/>
+        </scene>
+        <!--Navigation Controller-->
         <scene sceneID="AYD-hb-rh2">
             <objects>
-                <viewController storyboardIdentifier="User Creation" id="N4h-ra-458" customClass="UserCreationViewController" customModule="Kiosk" customModuleProvider="target" sceneMemberID="viewController">
-                    <layoutGuides>
-                        <viewControllerLayoutGuide type="top" id="940-hu-cZ8"/>
-                        <viewControllerLayoutGuide type="bottom" id="S5H-Sc-18F"/>
-                    </layoutGuides>
-                    <view key="view" contentMode="scaleToFill" id="vpf-HT-02L">
-                        <rect key="frame" x="0.0" y="0.0" width="815" height="660"/>
-                        <autoresizingMask key="autoresizingMask" widthSizable="YES" heightSizable="YES"/>
-                        <subviews>
-                            <textField opaque="NO" clipsSubviews="YES" contentMode="scaleToFill" fixedFrame="YES" contentHorizontalAlignment="left" contentVerticalAlignment="center" borderStyle="line" textAlignment="center" minimumFontSize="17" translatesAutoresizingMaskIntoConstraints="NO" id="lAF-Uk-w06" customClass="TextField" customModule="Kiosk" customModuleProvider="target">
-                                <rect key="frame" x="65" y="239" width="283" height="44"/>
-                                <fontDescription key="fontDescription" type="system" pointSize="14"/>
-                                <textInputTraits key="textInputTraits"/>
-                            </textField>
-                            <label opaque="NO" userInteractionEnabled="NO" contentMode="left" horizontalHuggingPriority="251" verticalHuggingPriority="251" fixedFrame="YES" text="CREDIT CARD INFORMATION" lineBreakMode="tailTruncation" baselineAdjustment="alignBaselines" adjustsFontSizeToFit="NO" translatesAutoresizingMaskIntoConstraints="NO" id="HQS-mL-UGz">
-                                <rect key="frame" x="539" y="188" width="242" height="21"/>
-                                <fontDescription key="fontDescription" name="AvantGardeGothicITCW01Dm" family="Avant Garde Gothic ITCW01Dm" pointSize="13"/>
-                                <color key="textColor" red="0.50588235294117645" green="0.50588235294117645" blue="0.50588235294117645" alpha="1" colorSpace="calibratedRGB"/>
-                                <nil key="highlightedColor"/>
-                            </label>
-                            <label opaque="NO" userInteractionEnabled="NO" contentMode="left" horizontalHuggingPriority="251" verticalHuggingPriority="251" fixedFrame="YES" text="Danger McShaner" lineBreakMode="tailTruncation" baselineAdjustment="alignBaselines" adjustsFontSizeToFit="NO" translatesAutoresizingMaskIntoConstraints="NO" id="2hT-I0-cWe">
-                                <rect key="frame" x="539" y="213" width="203" height="21"/>
-                                <fontDescription key="fontDescription" name="AGaramondPro-Semibold" family="Adobe Garamond Pro" pointSize="17"/>
-                                <color key="textColor" red="0.64313725490196083" green="0.64313725490196083" blue="0.64313725490196083" alpha="1" colorSpace="calibratedRGB"/>
-                                <nil key="highlightedColor"/>
-                            </label>
-                            <label opaque="NO" userInteractionEnabled="NO" contentMode="left" horizontalHuggingPriority="251" verticalHuggingPriority="251" fixedFrame="YES" text="xxxx-xxxx-xxxx-1895" lineBreakMode="tailTruncation" baselineAdjustment="alignBaselines" adjustsFontSizeToFit="NO" translatesAutoresizingMaskIntoConstraints="NO" id="UDn-ax-GOx">
-                                <rect key="frame" x="539" y="233" width="203" height="21"/>
-                                <fontDescription key="fontDescription" name="AGaramondPro-Semibold" family="Adobe Garamond Pro" pointSize="17"/>
-                                <color key="textColor" red="0.64313725489999995" green="0.64313725489999995" blue="0.64313725489999995" alpha="1" colorSpace="calibratedRGB"/>
-                                <nil key="highlightedColor"/>
-                            </label>
-                            <label opaque="NO" userInteractionEnabled="NO" contentMode="left" horizontalHuggingPriority="251" verticalHuggingPriority="251" fixedFrame="YES" text="ZIP CODE" lineBreakMode="tailTruncation" baselineAdjustment="alignBaselines" adjustsFontSizeToFit="NO" translatesAutoresizingMaskIntoConstraints="NO" id="EwA-rZ-eQC">
-                                <rect key="frame" x="539" y="267" width="242" height="21"/>
-                                <fontDescription key="fontDescription" name="AvantGardeGothicITCW01Dm" family="Avant Garde Gothic ITCW01Dm" pointSize="13"/>
-                                <color key="textColor" red="0.36862745098039218" green="0.14117647058823529" blue="0.71764705882352942" alpha="1" colorSpace="calibratedRGB"/>
-                                <nil key="highlightedColor"/>
-                            </label>
-                            <label opaque="NO" userInteractionEnabled="NO" contentMode="left" horizontalHuggingPriority="251" verticalHuggingPriority="251" fixedFrame="YES" text="MOBILE NUMBER" lineBreakMode="tailTruncation" baselineAdjustment="alignBaselines" adjustsFontSizeToFit="NO" translatesAutoresizingMaskIntoConstraints="NO" id="L4E-RA-cCa">
-                                <rect key="frame" x="535" y="305" width="242" height="21"/>
-                                <fontDescription key="fontDescription" name="AvantGardeGothicITCW01Dm" family="Avant Garde Gothic ITCW01Dm" pointSize="13"/>
-                                <color key="textColor" red="0.50588235290000005" green="0.50588235290000005" blue="0.50588235290000005" alpha="1" colorSpace="calibratedRGB"/>
-                                <nil key="highlightedColor"/>
-                            </label>
-                            <label opaque="NO" userInteractionEnabled="NO" contentMode="left" horizontalHuggingPriority="251" verticalHuggingPriority="251" fixedFrame="YES" text="EMAIL" lineBreakMode="tailTruncation" baselineAdjustment="alignBaselines" adjustsFontSizeToFit="NO" translatesAutoresizingMaskIntoConstraints="NO" id="A4h-B4-p3K">
-                                <rect key="frame" x="535" y="344" width="242" height="21"/>
-                                <fontDescription key="fontDescription" name="AvantGardeGothicITCW01Dm" family="Avant Garde Gothic ITCW01Dm" pointSize="13"/>
-                                <color key="textColor" red="0.50588235290000005" green="0.50588235290000005" blue="0.50588235290000005" alpha="1" colorSpace="calibratedRGB"/>
-                                <nil key="highlightedColor"/>
-                            </label>
-                            <label opaque="NO" userInteractionEnabled="NO" contentMode="left" horizontalHuggingPriority="251" verticalHuggingPriority="251" fixedFrame="YES" text="Register to Bid" lineBreakMode="tailTruncation" baselineAdjustment="alignBaselines" adjustsFontSizeToFit="NO" translatesAutoresizingMaskIntoConstraints="NO" id="Fdi-K1-7VR" customClass="ARSerifLabel">
-                                <rect key="frame" x="65" y="82" width="395" height="41"/>
-                                <fontDescription key="fontDescription" name="AGaramondPro-Regular" family="Adobe Garamond Pro" pointSize="38"/>
-                                <color key="textColor" cocoaTouchSystemColor="darkTextColor"/>
-                                <nil key="highlightedColor"/>
-                            </label>
-                            <view contentMode="scaleToFill" fixedFrame="YES" translatesAutoresizingMaskIntoConstraints="NO" id="yVk-1g-HL6">
-                                <rect key="frame" x="65" y="141" width="685" height="2"/>
-                                <color key="backgroundColor" red="0.8862745098" green="0.8862745098" blue="0.8862745098" alpha="1" colorSpace="calibratedRGB"/>
-                            </view>
-                            <label opaque="NO" userInteractionEnabled="NO" contentMode="left" horizontalHuggingPriority="251" verticalHuggingPriority="251" fixedFrame="YES" text="Crying Girl, 1963" lineBreakMode="tailTruncation" numberOfLines="0" baselineAdjustment="alignBaselines" adjustsFontSizeToFit="NO" preferredMaxLayoutWidth="298" translatesAutoresizingMaskIntoConstraints="NO" id="FpY-m4-T4o" customClass="ARSerifLabel">
-                                <rect key="frame" x="535" y="79" width="166" height="29"/>
-                                <fontDescription key="fontDescription" name="AGaramondPro-Regular" family="Adobe Garamond Pro" pointSize="16"/>
-                                <color key="textColor" cocoaTouchSystemColor="darkTextColor"/>
-                                <nil key="highlightedColor"/>
-                            </label>
-                            <label opaque="NO" userInteractionEnabled="NO" contentMode="left" horizontalHuggingPriority="251" verticalHuggingPriority="251" fixedFrame="YES" text="Your Bid: $10,000" lineBreakMode="tailTruncation" numberOfLines="0" baselineAdjustment="alignBaselines" adjustsFontSizeToFit="NO" preferredMaxLayoutWidth="298" translatesAutoresizingMaskIntoConstraints="NO" id="auJ-vp-4gg" customClass="ARSerifLabel">
-                                <rect key="frame" x="535" y="103" width="166" height="29"/>
-                                <fontDescription key="fontDescription" name="AGaramondPro-Regular" family="Adobe Garamond Pro" pointSize="16"/>
-                                <color key="textColor" cocoaTouchSystemColor="darkTextColor"/>
-                                <nil key="highlightedColor"/>
-                            </label>
-                            <label opaque="NO" userInteractionEnabled="NO" contentMode="left" horizontalHuggingPriority="251" verticalHuggingPriority="251" fixedFrame="YES" text="ROY LICHTENSTEIN" lineBreakMode="tailTruncation" numberOfLines="0" baselineAdjustment="alignBaselines" adjustsFontSizeToFit="NO" preferredMaxLayoutWidth="298" translatesAutoresizingMaskIntoConstraints="NO" id="Kbm-wX-2b6" customClass="ARSerifLabel">
-                                <rect key="frame" x="535" y="56" width="166" height="29"/>
-                                <fontDescription key="fontDescription" name="AvantGardeGothicITCW01Dm" family="Avant Garde Gothic ITCW01Dm" pointSize="15"/>
-                                <color key="textColor" cocoaTouchSystemColor="darkTextColor"/>
-                                <nil key="highlightedColor"/>
-                            </label>
-                            <imageView opaque="NO" clipsSubviews="YES" multipleTouchEnabled="YES" contentMode="scaleAspectFit" fixedFrame="YES" image="edit_button.png" translatesAutoresizingMaskIntoConstraints="NO" id="FId-OM-Lfw">
-                                <rect key="frame" x="716" y="76" width="34" height="34"/>
-                            </imageView>
-                            <imageView userInteractionEnabled="NO" contentMode="scaleToFill" horizontalHuggingPriority="251" verticalHuggingPriority="251" fixedFrame="YES" translatesAutoresizingMaskIntoConstraints="NO" id="NcO-Of-xvJ">
-                                <rect key="frame" x="426" y="64" width="88" height="59"/>
-                            </imageView>
-                            <button opaque="NO" contentMode="scaleToFill" fixedFrame="YES" contentHorizontalAlignment="center" contentVerticalAlignment="center" lineBreakMode="middleTruncation" translatesAutoresizingMaskIntoConstraints="NO" id="6Tb-DW-FGs" customClass="ActionButton" customModule="Kiosk" customModuleProvider="target">
-                                <rect key="frame" x="356" y="240" width="102" height="43"/>
-                                <color key="backgroundColor" red="0.95686274510000002" green="0.95686274510000002" blue="0.95686274510000002" alpha="1" colorSpace="calibratedRGB"/>
-                                <state key="normal" title="ENTER">
-                                    <color key="titleColor" red="0.0" green="0.0" blue="0.0" alpha="1" colorSpace="calibratedRGB"/>
-                                    <color key="titleShadowColor" white="0.0" alpha="0.0" colorSpace="calibratedWhite"/>
-                                </state>
-                            </button>
-                            <label opaque="NO" userInteractionEnabled="NO" contentMode="left" horizontalHuggingPriority="251" verticalHuggingPriority="251" fixedFrame="YES" text="Enter your Postal / Zip code" lineBreakMode="tailTruncation" baselineAdjustment="alignBaselines" adjustsFontSizeToFit="NO" translatesAutoresizingMaskIntoConstraints="NO" id="Lxj-9h-mdV" customClass="ARSerifLabel">
-                                <rect key="frame" x="65" y="168" width="395" height="41"/>
-                                <fontDescription key="fontDescription" name="AGaramondPro-Regular" family="Adobe Garamond Pro" pointSize="33"/>
-                                <color key="textColor" cocoaTouchSystemColor="darkTextColor"/>
-                                <nil key="highlightedColor"/>
-                            </label>
-                            <view contentMode="scaleToFill" fixedFrame="YES" translatesAutoresizingMaskIntoConstraints="NO" id="u5i-0Q-tVK" customClass="DeveloperOnlyView" customModule="Kiosk" customModuleProvider="target">
-                                <rect key="frame" x="539" y="600" width="255" height="60"/>
-                                <subviews>
-                                    <button opaque="NO" contentMode="scaleToFill" fixedFrame="YES" contentHorizontalAlignment="center" contentVerticalAlignment="center" lineBreakMode="middleTruncation" translatesAutoresizingMaskIntoConstraints="NO" id="doi-vY-p9I" customClass="ActionButton" customModule="Kiosk" customModuleProvider="target">
-                                        <rect key="frame" x="15" y="8" width="107" height="57"/>
-                                        <color key="backgroundColor" red="0.95686274510000002" green="0.95686274510000002" blue="0.95686274510000002" alpha="1" colorSpace="calibratedRGB"/>
-                                        <state key="normal" title="DONE">
-                                            <color key="titleColor" red="0.0" green="0.0" blue="0.0" alpha="1" colorSpace="calibratedRGB"/>
-                                            <color key="titleShadowColor" white="0.0" alpha="0.0" colorSpace="calibratedWhite"/>
-                                        </state>
-                                        <connections>
-                                            <action selector="dev_ZipEnteredTapped:" destination="N4h-ra-458" eventType="touchUpInside" id="ASz-Cb-PdO"/>
-                                        </connections>
-                                    </button>
-                                </subviews>
-                                <color key="backgroundColor" red="0.85024113329999995" green="1" blue="0.93425605329999994" alpha="1" colorSpace="calibratedRGB"/>
-                            </view>
-                        </subviews>
+                <navigationController navigationBarHidden="YES" id="B8h-mi-lOQ" sceneMemberID="viewController">
+                    <nil key="simulatedTopBarMetrics"/>
+                    <navigationBar key="navigationBar" contentMode="scaleToFill" id="GfH-jN-lKt">
+                        <rect key="frame" x="0.0" y="0.0" width="320" height="44"/>
+                        <autoresizingMask key="autoresizingMask"/>
+                    </navigationBar>
+                    <connections>
+                        <segue destination="SQx-bj-vr1" kind="relationship" relationship="rootViewController" id="2tb-Cx-PYL"/>
+                    </connections>
+                </navigationController>
+                <placeholder placeholderIdentifier="IBFirstResponder" id="vBI-Zz-1BI" userLabel="First Responder" sceneMemberID="firstResponder"/>
+            </objects>
+            <point key="canvasLocation" x="-1797.5" y="983.5"/>
+        </scene>
+        <!--View Controller-->
+        <scene sceneID="JYN-FL-HlW">
+            <objects>
+                <viewController id="SQx-bj-vr1" sceneMemberID="viewController">
+                    <layoutGuides>
+                        <viewControllerLayoutGuide type="top" id="vo2-3E-pke"/>
+                        <viewControllerLayoutGuide type="bottom" id="fpV-9N-cPH"/>
+                    </layoutGuides>
+                    <view key="view" contentMode="scaleToFill" id="ySl-MI-0X8">
+                        <rect key="frame" x="0.0" y="0.0" width="449" height="485"/>
+                        <autoresizingMask key="autoresizingMask" widthSizable="YES" heightSizable="YES"/>
                         <color key="backgroundColor" white="1" alpha="1" colorSpace="calibratedWhite"/>
                     </view>
-                    <navigationItem key="navigationItem" id="1Xy-IQ-DQO"/>
-                    <freeformSimulatedSizeMetrics key="simulatedDestinationMetrics"/>
-                    <size key="freeformSize" width="815" height="660"/>
-                    <connections>
-<<<<<<< HEAD
-                        <segue destination="Kgy-7a-hLy" kind="relationship" relationship="rootViewController" id="XmH-7Q-Qn4"/>
-=======
-                        <segue destination="fm7-Vu-g4M" kind="push" identifier="To Confirm User Creation" id="VoC-Zg-O1x"/>
->>>>>>> 8cc49f4b
-                    </connections>
-                </viewController>
-                <placeholder placeholderIdentifier="IBFirstResponder" id="bNk-6W-1TR" userLabel="First Responder" sceneMemberID="firstResponder"/>
-            </objects>
-<<<<<<< HEAD
-            <point key="canvasLocation" x="-1797.5" y="983.5"/>
-        </scene>
-        <!--View Controller-->
-        <scene sceneID="R6C-f2-mQV">
-            <objects>
-                <viewController id="Kgy-7a-hLy" sceneMemberID="viewController">
-                    <layoutGuides>
-                        <viewControllerLayoutGuide type="top" id="hbU-Uw-Pf8"/>
-                        <viewControllerLayoutGuide type="bottom" id="Iay-ep-Ofe"/>
-                    </layoutGuides>
-                    <view key="view" contentMode="scaleToFill" id="qfr-Eg-jfo">
-                        <rect key="frame" x="0.0" y="0.0" width="449" height="485"/>
-                        <autoresizingMask key="autoresizingMask" widthSizable="YES" heightSizable="YES"/>
-                        <subviews>
-                            <label opaque="NO" userInteractionEnabled="NO" contentMode="left" horizontalHuggingPriority="251" verticalHuggingPriority="251" fixedFrame="YES" text="This is a blank root VC, which will never get shown" lineBreakMode="tailTruncation" baselineAdjustment="alignBaselines" adjustsFontSizeToFit="NO" translatesAutoresizingMaskIntoConstraints="NO" id="FMd-jo-rFh">
-                                <rect key="frame" x="16" y="20" width="388" height="21"/>
-                                <fontDescription key="fontDescription" type="system" pointSize="17"/>
-                                <color key="textColor" cocoaTouchSystemColor="darkTextColor"/>
-                                <nil key="highlightedColor"/>
-                            </label>
-                            <label opaque="NO" userInteractionEnabled="NO" contentMode="left" horizontalHuggingPriority="251" verticalHuggingPriority="251" fixedFrame="YES" text="It is here to ensure we do no extra binding in the nav" lineBreakMode="tailTruncation" baselineAdjustment="alignBaselines" adjustsFontSizeToFit="NO" translatesAutoresizingMaskIntoConstraints="NO" id="HsY-Nt-4Df">
-                                <rect key="frame" x="16" y="43" width="402" height="21"/>
-                                <fontDescription key="fontDescription" type="system" pointSize="17"/>
-                                <color key="textColor" cocoaTouchSystemColor="darkTextColor"/>
-                                <nil key="highlightedColor"/>
-                            </label>
-                        </subviews>
-                        <color key="backgroundColor" white="1" alpha="1" colorSpace="calibratedWhite"/>
-                    </view>
-                    <navigationItem key="navigationItem" id="Q76-ac-o1Z"/>
-                    <connections>
-                        <segue destination="awQ-xt-Guo" kind="push" id="tMO-3q-SLU"/>
-                    </connections>
-                </viewController>
-                <placeholder placeholderIdentifier="IBFirstResponder" id="s1Q-9H-s59" userLabel="First Responder" sceneMemberID="firstResponder"/>
-            </objects>
-            <point key="canvasLocation" x="-1251.5" y="983.5"/>
-=======
-            <point key="canvasLocation" x="-369.5" y="2660"/>
->>>>>>> 8cc49f4b
-        </scene>
-        <!--Confirm User Creation View Controller-->
-        <scene sceneID="b9K-T2-Amz">
-            <objects>
-                <viewController storyboardIdentifier="Confirm User Creation" id="fm7-Vu-g4M" customClass="ConfirmUserCreationViewController" customModule="Kiosk" customModuleProvider="target" sceneMemberID="viewController">
-                    <layoutGuides>
-                        <viewControllerLayoutGuide type="top" id="OTa-W0-El3"/>
-                        <viewControllerLayoutGuide type="bottom" id="dYV-b6-eSy"/>
-                    </layoutGuides>
-                    <view key="view" contentMode="scaleToFill" id="y7i-Z3-CaM">
-                        <rect key="frame" x="0.0" y="0.0" width="815" height="660"/>
-                        <autoresizingMask key="autoresizingMask" widthSizable="YES" heightSizable="YES"/>
-                        <subviews>
-                            <label opaque="NO" userInteractionEnabled="NO" contentMode="left" horizontalHuggingPriority="251" verticalHuggingPriority="251" fixedFrame="YES" text="Danger McShaner" lineBreakMode="tailTruncation" baselineAdjustment="alignBaselines" adjustsFontSizeToFit="NO" translatesAutoresizingMaskIntoConstraints="NO" id="bz0-VS-oov">
-                                <rect key="frame" x="535" y="212" width="203" height="21"/>
-                                <fontDescription key="fontDescription" name="AGaramondPro-Semibold" family="Adobe Garamond Pro" pointSize="17"/>
-                                <color key="textColor" red="0.64313725489999995" green="0.64313725489999995" blue="0.64313725489999995" alpha="1" colorSpace="calibratedRGB"/>
-                                <nil key="highlightedColor"/>
-                            </label>
-                            <label opaque="NO" userInteractionEnabled="NO" contentMode="left" horizontalHuggingPriority="251" verticalHuggingPriority="251" fixedFrame="YES" text="xxxx-xxxx-xxxx-1895" lineBreakMode="tailTruncation" baselineAdjustment="alignBaselines" adjustsFontSizeToFit="NO" translatesAutoresizingMaskIntoConstraints="NO" id="gHT-3H-Ibp">
-                                <rect key="frame" x="535" y="232" width="203" height="21"/>
-                                <fontDescription key="fontDescription" name="AGaramondPro-Semibold" family="Adobe Garamond Pro" pointSize="17"/>
-                                <color key="textColor" red="0.64313725489999995" green="0.64313725489999995" blue="0.64313725489999995" alpha="1" colorSpace="calibratedRGB"/>
-                                <nil key="highlightedColor"/>
-                            </label>
-                            <label opaque="NO" userInteractionEnabled="NO" contentMode="left" horizontalHuggingPriority="251" verticalHuggingPriority="251" fixedFrame="YES" text="ZIP CODE" lineBreakMode="tailTruncation" baselineAdjustment="alignBaselines" adjustsFontSizeToFit="NO" translatesAutoresizingMaskIntoConstraints="NO" id="JMk-6f-iPe">
-                                <rect key="frame" x="539" y="275" width="242" height="21"/>
-                                <fontDescription key="fontDescription" name="AvantGardeGothicITCW01Dm" family="Avant Garde Gothic ITCW01Dm" pointSize="13"/>
-                                <color key="textColor" red="0.47450980392156861" green="0.47450980392156861" blue="0.47450980392156861" alpha="1" colorSpace="calibratedRGB"/>
-                                <nil key="highlightedColor"/>
-                            </label>
-                            <label opaque="NO" userInteractionEnabled="NO" contentMode="left" horizontalHuggingPriority="251" verticalHuggingPriority="251" fixedFrame="YES" text="MOBILE NUMBER" lineBreakMode="tailTruncation" baselineAdjustment="alignBaselines" adjustsFontSizeToFit="NO" translatesAutoresizingMaskIntoConstraints="NO" id="ScR-zL-udh">
-                                <rect key="frame" x="535" y="323" width="242" height="21"/>
-                                <fontDescription key="fontDescription" name="AvantGardeGothicITCW01Dm" family="Avant Garde Gothic ITCW01Dm" pointSize="13"/>
-                                <color key="textColor" red="0.50588235290000005" green="0.50588235290000005" blue="0.50588235290000005" alpha="1" colorSpace="calibratedRGB"/>
-                                <nil key="highlightedColor"/>
-                            </label>
-                            <label opaque="NO" userInteractionEnabled="NO" contentMode="left" horizontalHuggingPriority="251" verticalHuggingPriority="251" fixedFrame="YES" text="EMAIL" lineBreakMode="tailTruncation" baselineAdjustment="alignBaselines" adjustsFontSizeToFit="NO" translatesAutoresizingMaskIntoConstraints="NO" id="hWR-IB-FDL">
-                                <rect key="frame" x="535" y="382" width="242" height="21"/>
-                                <fontDescription key="fontDescription" name="AvantGardeGothicITCW01Dm" family="Avant Garde Gothic ITCW01Dm" pointSize="13"/>
-                                <color key="textColor" red="0.50588235290000005" green="0.50588235290000005" blue="0.50588235290000005" alpha="1" colorSpace="calibratedRGB"/>
-                                <nil key="highlightedColor"/>
-                            </label>
-                            <button opaque="NO" contentMode="scaleToFill" fixedFrame="YES" contentHorizontalAlignment="center" contentVerticalAlignment="center" lineBreakMode="middleTruncation" translatesAutoresizingMaskIntoConstraints="NO" id="Vln-68-SmC" customClass="ActionButton" customModule="Kiosk" customModuleProvider="target">
-                                <rect key="frame" x="535" y="544" width="215" height="51"/>
-                                <color key="backgroundColor" red="0.95686274510000002" green="0.95686274510000002" blue="0.95686274510000002" alpha="1" colorSpace="calibratedRGB"/>
-                                <state key="normal" title="CONFIRM">
-                                    <color key="titleColor" red="0.0" green="0.0" blue="0.0" alpha="1" colorSpace="calibratedRGB"/>
-                                    <color key="titleShadowColor" white="0.5" alpha="1" colorSpace="calibratedWhite"/>
-                                </state>
-                                <connections>
-                                    <action selector="confirmButtonTapped:" destination="fm7-Vu-g4M" eventType="touchUpInside" id="juX-wk-ZkW"/>
-                                </connections>
-                            </button>
-                            <imageView opaque="NO" clipsSubviews="YES" multipleTouchEnabled="YES" contentMode="scaleToFill" fixedFrame="YES" image="edit_button.png" translatesAutoresizingMaskIntoConstraints="NO" id="ccC-Kr-yGe">
-                                <rect key="frame" x="734" y="212" width="44" height="44"/>
-                            </imageView>
-                            <label opaque="NO" userInteractionEnabled="NO" contentMode="left" horizontalHuggingPriority="251" verticalHuggingPriority="251" fixedFrame="YES" text="Register to Bid" lineBreakMode="tailTruncation" baselineAdjustment="alignBaselines" adjustsFontSizeToFit="NO" translatesAutoresizingMaskIntoConstraints="NO" id="M9a-es-Qlx" customClass="ARSerifLabel">
-                                <rect key="frame" x="65" y="82" width="395" height="41"/>
-                                <fontDescription key="fontDescription" name="AGaramondPro-Regular" family="Adobe Garamond Pro" pointSize="38"/>
-                                <color key="textColor" cocoaTouchSystemColor="darkTextColor"/>
-                                <nil key="highlightedColor"/>
-                            </label>
-                            <view contentMode="scaleToFill" fixedFrame="YES" translatesAutoresizingMaskIntoConstraints="NO" id="bzU-bF-Pce">
-                                <rect key="frame" x="65" y="141" width="685" height="2"/>
-                                <color key="backgroundColor" red="0.8862745098" green="0.8862745098" blue="0.8862745098" alpha="1" colorSpace="calibratedRGB"/>
-                            </view>
-                            <label opaque="NO" userInteractionEnabled="NO" contentMode="left" horizontalHuggingPriority="251" verticalHuggingPriority="251" fixedFrame="YES" text="Crying Girl, 1963" lineBreakMode="tailTruncation" numberOfLines="0" baselineAdjustment="alignBaselines" adjustsFontSizeToFit="NO" preferredMaxLayoutWidth="298" translatesAutoresizingMaskIntoConstraints="NO" id="XYX-SU-bMp" customClass="ARSerifLabel">
-                                <rect key="frame" x="535" y="79" width="166" height="29"/>
-                                <fontDescription key="fontDescription" name="AGaramondPro-Regular" family="Adobe Garamond Pro" pointSize="16"/>
-                                <color key="textColor" cocoaTouchSystemColor="darkTextColor"/>
-                                <nil key="highlightedColor"/>
-                            </label>
-                            <label opaque="NO" userInteractionEnabled="NO" contentMode="left" horizontalHuggingPriority="251" verticalHuggingPriority="251" fixedFrame="YES" text="Your Bid: $10,000" lineBreakMode="tailTruncation" numberOfLines="0" baselineAdjustment="alignBaselines" adjustsFontSizeToFit="NO" preferredMaxLayoutWidth="298" translatesAutoresizingMaskIntoConstraints="NO" id="cbh-Z1-GRG" customClass="ARSerifLabel">
-                                <rect key="frame" x="535" y="103" width="166" height="29"/>
-                                <fontDescription key="fontDescription" name="AGaramondPro-Regular" family="Adobe Garamond Pro" pointSize="16"/>
-                                <color key="textColor" cocoaTouchSystemColor="darkTextColor"/>
-                                <nil key="highlightedColor"/>
-                            </label>
-                            <label opaque="NO" userInteractionEnabled="NO" contentMode="left" horizontalHuggingPriority="251" verticalHuggingPriority="251" fixedFrame="YES" text="ROY LICHTENSTEIN" lineBreakMode="tailTruncation" numberOfLines="0" baselineAdjustment="alignBaselines" adjustsFontSizeToFit="NO" preferredMaxLayoutWidth="298" translatesAutoresizingMaskIntoConstraints="NO" id="9FT-YP-vrm" customClass="ARSerifLabel">
-                                <rect key="frame" x="535" y="56" width="166" height="29"/>
-                                <fontDescription key="fontDescription" name="AvantGardeGothicITCW01Dm" family="Avant Garde Gothic ITCW01Dm" pointSize="15"/>
-                                <color key="textColor" cocoaTouchSystemColor="darkTextColor"/>
-                                <nil key="highlightedColor"/>
-                            </label>
-                            <imageView opaque="NO" clipsSubviews="YES" multipleTouchEnabled="YES" contentMode="scaleAspectFit" fixedFrame="YES" image="edit_button.png" translatesAutoresizingMaskIntoConstraints="NO" id="JmP-BC-l0n">
-                                <rect key="frame" x="716" y="76" width="34" height="34"/>
-                            </imageView>
-                            <imageView userInteractionEnabled="NO" contentMode="scaleToFill" horizontalHuggingPriority="251" verticalHuggingPriority="251" fixedFrame="YES" translatesAutoresizingMaskIntoConstraints="NO" id="bKq-45-MAA">
-                                <rect key="frame" x="426" y="64" width="88" height="59"/>
-                            </imageView>
-                            <label opaque="NO" userInteractionEnabled="NO" contentMode="left" horizontalHuggingPriority="251" verticalHuggingPriority="251" fixedFrame="YES" text="Confirm that the information you have entered is correct" lineBreakMode="tailTruncation" numberOfLines="0" baselineAdjustment="alignBaselines" adjustsFontSizeToFit="NO" translatesAutoresizingMaskIntoConstraints="NO" id="okg-Re-ODP" customClass="ARSerifLabel">
-                                <rect key="frame" x="65" y="180" width="442" height="76"/>
-                                <fontDescription key="fontDescription" name="AGaramondPro-Regular" family="Adobe Garamond Pro" pointSize="33"/>
-                                <color key="textColor" cocoaTouchSystemColor="darkTextColor"/>
-                                <nil key="highlightedColor"/>
-                            </label>
-                            <label opaque="NO" userInteractionEnabled="NO" contentMode="left" horizontalHuggingPriority="251" verticalHuggingPriority="251" fixedFrame="YES" text="CREDIT CARD INFORMATION" lineBreakMode="tailTruncation" baselineAdjustment="alignBaselines" adjustsFontSizeToFit="NO" translatesAutoresizingMaskIntoConstraints="NO" id="diq-uu-B5m">
-                                <rect key="frame" x="535" y="191" width="242" height="21"/>
-                                <fontDescription key="fontDescription" name="AvantGardeGothicITCW01Dm" family="Avant Garde Gothic ITCW01Dm" pointSize="13"/>
-                                <color key="textColor" red="0.50588235290000005" green="0.50588235290000005" blue="0.50588235290000005" alpha="1" colorSpace="calibratedRGB"/>
-                                <nil key="highlightedColor"/>
-                            </label>
-                        </subviews>
-                        <color key="backgroundColor" white="1" alpha="1" colorSpace="calibratedWhite"/>
-                    </view>
-                    <navigationItem key="navigationItem" id="Cwd-zQ-wjG"/>
-                    <freeformSimulatedSizeMetrics key="simulatedDestinationMetrics"/>
-                    <size key="freeformSize" width="815" height="660"/>
-                    <connections>
-                        <segue destination="2lt-co-qW2" kind="push" identifier="User Creation or Updating Finished" id="LCx-xS-nmd"/>
-                    </connections>
-                </viewController>
-                <placeholder placeholderIdentifier="IBFirstResponder" id="bi8-J7-d5t" userLabel="First Responder" sceneMemberID="firstResponder"/>
-            </objects>
-            <point key="canvasLocation" x="525.5" y="2660"/>
+                    <navigationItem key="navigationItem" id="sGF-g9-EVG"/>
+                    <connections>
+                        <segue destination="awQ-xt-Guo" kind="push" id="bRV-JH-SOL"/>
+                    </connections>
+                </viewController>
+                <placeholder placeholderIdentifier="IBFirstResponder" id="4Vn-wU-8Ne" userLabel="First Responder" sceneMemberID="firstResponder"/>
+            </objects>
+            <point key="canvasLocation" x="-1272.5" y="983.5"/>
         </scene>
         <!--Confirm Your BidPIN View Controller-->
         <scene sceneID="BzC-RZ-kn9">
@@ -1422,7 +1165,6 @@
             </objects>
             <point key="canvasLocation" x="-369.5" y="920"/>
         </scene>
-<<<<<<< HEAD
         <!--Registration Postal Zip View Controller-->
         <scene sceneID="u7R-BG-jEy">
             <objects>
@@ -1440,13 +1182,16 @@
                                 <fontDescription key="fontDescription" type="system" pointSize="14"/>
                                 <textInputTraits key="textInputTraits"/>
                             </textField>
-                            <button opaque="NO" contentMode="scaleToFill" fixedFrame="YES" contentHorizontalAlignment="center" contentVerticalAlignment="center" lineBreakMode="middleTruncation" translatesAutoresizingMaskIntoConstraints="NO" id="Mnm-f5-Xww" customClass="ActionButton" customModule="Kiosk" customModuleProvider="target">
+                            <button opaque="NO" contentMode="scaleToFill" fixedFrame="YES" enabled="NO" contentHorizontalAlignment="center" contentVerticalAlignment="center" lineBreakMode="middleTruncation" translatesAutoresizingMaskIntoConstraints="NO" id="Mnm-f5-Xww" customClass="ActionButton" customModule="Kiosk" customModuleProvider="target">
                                 <rect key="frame" x="291" y="77" width="102" height="43"/>
                                 <color key="backgroundColor" red="0.95686274510000002" green="0.95686274510000002" blue="0.95686274510000002" alpha="1" colorSpace="calibratedRGB"/>
                                 <state key="normal" title="ENTER">
                                     <color key="titleColor" red="0.0" green="0.0" blue="0.0" alpha="1" colorSpace="calibratedRGB"/>
                                     <color key="titleShadowColor" white="0.0" alpha="0.0" colorSpace="calibratedWhite"/>
                                 </state>
+                                <connections>
+                                    <action selector="confirmTapped:" destination="b7X-gR-AEL" eventType="touchUpInside" id="Tre-Yb-zdl"/>
+                                </connections>
                             </button>
                             <label opaque="NO" userInteractionEnabled="NO" contentMode="left" horizontalHuggingPriority="251" verticalHuggingPriority="251" fixedFrame="YES" text="Enter your Postal / Zip code" lineBreakMode="tailTruncation" baselineAdjustment="alignBaselines" adjustsFontSizeToFit="NO" translatesAutoresizingMaskIntoConstraints="NO" id="ylT-hL-DuR" customClass="ARSerifLabel">
                                 <rect key="frame" x="-2" y="5" width="395" height="41"/>
@@ -1589,10 +1334,8 @@
                 </viewController>
                 <placeholder placeholderIdentifier="IBFirstResponder" id="otW-7h-YjL" userLabel="First Responder" sceneMemberID="firstResponder"/>
             </objects>
-            <point key="canvasLocation" x="-1251.5" y="1567.5"/>
-        </scene>
-=======
->>>>>>> 8cc49f4b
+            <point key="canvasLocation" x="-1245.5" y="1575.5"/>
+        </scene>
     </scenes>
     <resources>
         <image name="CardSwipe" width="1923" height="1801"/>
@@ -1604,12 +1347,7 @@
         <simulatedScreenMetrics key="destination"/>
     </simulatedMetricsContainer>
     <inferredMetricsTieBreakers>
-<<<<<<< HEAD
         <segue reference="A1R-R2-CSF"/>
-        <segue reference="6qF-R8-kJy"/>
-=======
-        <segue reference="gjD-og-8Iv"/>
-        <segue reference="qUf-dy-7C9"/>
->>>>>>> 8cc49f4b
+        <segue reference="ymK-a1-EJ3"/>
     </inferredMetricsTieBreakers>
 </document>