<?xml version="1.0" encoding="UTF-8" standalone="no"?>
<document type="com.apple.InterfaceBuilder3.CocoaTouch.Storyboard.XIB" version="3.0" toolsVersion="6250" systemVersion="14A389" targetRuntime="iOS.CocoaTouch.iPad" propertyAccessControl="none" useAutolayout="YES" initialViewController="KCM-cT-BEX">
    <dependencies>
        <plugIn identifier="com.apple.InterfaceBuilder.IBCocoaTouchPlugin" version="6243"/>
        <capability name="Constraints to layout margins" minToolsVersion="6.0"/>
    </dependencies>
    <customFonts key="customFonts">
        <mutableArray key="AGaramondPro-Italic.otf">
            <string>AGaramondPro-Italic</string>
            <string>AGaramondPro-Italic</string>
            <string>AGaramondPro-Italic</string>
            <string>AGaramondPro-Italic</string>
        </mutableArray>
        <mutableArray key="AGaramondPro-Regular.otf">
            <string>AGaramondPro-Regular</string>
            <string>AGaramondPro-Regular</string>
            <string>AGaramondPro-Regular</string>
            <string>AGaramondPro-Regular</string>
            <string>AGaramondPro-Regular</string>
            <string>AGaramondPro-Regular</string>
            <string>AGaramondPro-Regular</string>
            <string>AGaramondPro-Regular</string>
            <string>AGaramondPro-Regular</string>
            <string>AGaramondPro-Regular</string>
            <string>AGaramondPro-Regular</string>
            <string>AGaramondPro-Regular</string>
            <string>AGaramondPro-Regular</string>
            <string>AGaramondPro-Regular</string>
        </mutableArray>
        <mutableArray key="ITCAvantGardeDemi_Track03.ttf">
            <string>ITCAvantGardeDemiTrack03</string>
            <string>ITCAvantGardeDemiTrack03</string>
            <string>ITCAvantGardeDemiTrack03</string>
            <string>ITCAvantGardeDemiTrack03</string>
            <string>ITCAvantGardeDemiTrack03</string>
            <string>ITCAvantGardeDemiTrack03</string>
        </mutableArray>
    </customFonts>
    <scenes>
        <!--App View Controller-->
        <scene sceneID="JwR-1f-phG">
            <objects>
                <viewController id="KCM-cT-BEX" customClass="AppViewController" customModule="Kiosk" customModuleProvider="target" sceneMemberID="viewController">
                    <layoutGuides>
                        <viewControllerLayoutGuide type="top" id="t8P-M5-wvq"/>
                        <viewControllerLayoutGuide type="bottom" id="GPr-5c-DY0"/>
                    </layoutGuides>
                    <view key="view" contentMode="scaleToFill" id="jGy-SO-AWq">
                        <rect key="frame" x="0.0" y="0.0" width="1024" height="768"/>
                        <autoresizingMask key="autoresizingMask" widthSizable="YES" heightSizable="YES"/>
                        <subviews>
                            <containerView opaque="NO" contentMode="scaleToFill" translatesAutoresizingMaskIntoConstraints="NO" id="1Jq-GZ-FGh" userLabel="App Nav">
                                <rect key="frame" x="0.0" y="0.0" width="1024" height="768"/>
                                <connections>
                                    <segue destination="2lC-Vc-1XS" kind="embed" id="MSf-Lh-MkW"/>
                                </connections>
                            </containerView>
                            <containerView opaque="NO" contentMode="scaleToFill" fixedFrame="YES" translatesAutoresizingMaskIntoConstraints="NO" id="4Sn-II-uSf" userLabel="Offline Container View">
                                <rect key="frame" x="0.0" y="0.0" width="1024" height="768"/>
                                <connections>
                                    <segue destination="8YY-cB-YpC" kind="embed" id="53N-ZC-LfJ"/>
                                </connections>
                            </containerView>
                            <button opaque="NO" contentMode="scaleToFill" fixedFrame="YES" contentHorizontalAlignment="center" contentVerticalAlignment="center" lineBreakMode="middleTruncation" translatesAutoresizingMaskIntoConstraints="NO" id="Ode-hT-0UE" customClass="ActionButton" customModule="Kiosk" customModuleProvider="target">
                                <rect key="frame" x="783" y="20" width="176" height="50"/>
                                <color key="backgroundColor" red="0.95686274510000002" green="0.95686274510000002" blue="0.95686274510000002" alpha="1" colorSpace="calibratedRGB"/>
                                <state key="normal" title="REGISTER TO BID">
                                    <color key="titleColor" red="0.0" green="0.0" blue="0.0" alpha="1" colorSpace="calibratedRGB"/>
                                    <color key="titleShadowColor" white="0.0" alpha="0.0" colorSpace="calibratedWhite"/>
                                </state>
                                <state key="disabled">
                                    <color key="titleColor" red="0.64313725489999995" green="0.64313725489999995" blue="0.64313725489999995" alpha="1" colorSpace="calibratedRGB"/>
                                </state>
                                <connections>
                                    <action selector="registerToBidButtonWasPressed:" destination="KCM-cT-BEX" eventType="touchUpInside" id="Avz-KA-EBN"/>
                                </connections>
                            </button>
                            <view contentMode="scaleToFill" fixedFrame="YES" translatesAutoresizingMaskIntoConstraints="NO" id="V25-VZ-0aj">
                                <rect key="frame" x="352" y="-9" width="320" height="107"/>
                                <subviews>
                                    <view hidden="YES" contentMode="scaleToFill" fixedFrame="YES" translatesAutoresizingMaskIntoConstraints="NO" id="QgH-uE-F8q">
                                        <rect key="frame" x="20" y="20" width="280" height="67"/>
                                        <subviews>
                                            <label opaque="NO" userInteractionEnabled="NO" contentMode="left" horizontalHuggingPriority="251" verticalHuggingPriority="251" fixedFrame="YES" text="88 : 88 : 88" textAlignment="center" lineBreakMode="tailTruncation" baselineAdjustment="alignBaselines" adjustsFontSizeToFit="NO" translatesAutoresizingMaskIntoConstraints="NO" id="D2G-TN-B6K">
                                                <rect key="frame" x="67" y="17" width="148" height="21"/>
                                                <fontDescription key="fontDescription" name="ITCAvantGardeDemiTrack03" family="ITCAvantGardeDemiTrack03" pointSize="20"/>
                                                <color key="textColor" cocoaTouchSystemColor="darkTextColor"/>
                                                <nil key="highlightedColor"/>
                                            </label>
                                            <label opaque="NO" userInteractionEnabled="NO" contentMode="left" horizontalHuggingPriority="251" verticalHuggingPriority="251" fixedFrame="YES" text="HRS" textAlignment="center" lineBreakMode="tailTruncation" baselineAdjustment="alignBaselines" adjustsFontSizeToFit="NO" translatesAutoresizingMaskIntoConstraints="NO" id="m1E-mI-ph0">
                                                <rect key="frame" x="72" y="41" width="39" height="26"/>
                                                <fontDescription key="fontDescription" name="AGaramondPro-Regular" family="Adobe Garamond Pro" pointSize="15"/>
                                                <color key="textColor" cocoaTouchSystemColor="darkTextColor"/>
                                                <nil key="highlightedColor"/>
                                            </label>
                                            <label opaque="NO" userInteractionEnabled="NO" contentMode="left" horizontalHuggingPriority="251" verticalHuggingPriority="251" fixedFrame="YES" text="SEC" textAlignment="center" lineBreakMode="tailTruncation" baselineAdjustment="alignBaselines" adjustsFontSizeToFit="NO" translatesAutoresizingMaskIntoConstraints="NO" id="3Ra-x4-hLr">
                                                <rect key="frame" x="170" y="41" width="39" height="26"/>
                                                <fontDescription key="fontDescription" name="AGaramondPro-Regular" family="Adobe Garamond Pro" pointSize="15"/>
                                                <color key="textColor" cocoaTouchSystemColor="darkTextColor"/>
                                                <nil key="highlightedColor"/>
                                            </label>
                                            <label opaque="NO" userInteractionEnabled="NO" contentMode="left" horizontalHuggingPriority="251" verticalHuggingPriority="251" fixedFrame="YES" text="MIN" textAlignment="center" lineBreakMode="tailTruncation" baselineAdjustment="alignBaselines" adjustsFontSizeToFit="NO" translatesAutoresizingMaskIntoConstraints="NO" id="aZJ-ZE-7u5">
                                                <rect key="frame" x="121" y="41" width="39" height="26"/>
                                                <fontDescription key="fontDescription" name="AGaramondPro-Regular" family="Adobe Garamond Pro" pointSize="15"/>
                                                <color key="textColor" cocoaTouchSystemColor="darkTextColor"/>
                                                <nil key="highlightedColor"/>
                                            </label>
                                        </subviews>
                                        <color key="backgroundColor" white="1" alpha="1" colorSpace="calibratedWhite"/>
                                        <gestureRecognizers/>
                                    </view>
                                </subviews>
                                <color key="backgroundColor" white="0.0" alpha="0.0" colorSpace="calibratedWhite"/>
                                <gestureRecognizers/>
                                <connections>
                                    <outletCollection property="gestureRecognizers" destination="Xfk-BI-Vbe" appends="YES" id="UCy-r4-bUK"/>
                                </connections>
                            </view>
                        </subviews>
                        <color key="backgroundColor" white="1" alpha="1" colorSpace="calibratedWhite"/>
                        <constraints>
                            <constraint firstItem="1Jq-GZ-FGh" firstAttribute="leading" secondItem="jGy-SO-AWq" secondAttribute="leading" id="30p-XC-Dgq"/>
                            <constraint firstItem="1Jq-GZ-FGh" firstAttribute="bottom" secondItem="GPr-5c-DY0" secondAttribute="top" id="3cX-Bj-2Bm"/>
                            <constraint firstItem="1Jq-GZ-FGh" firstAttribute="top" secondItem="jGy-SO-AWq" secondAttribute="top" id="LgQ-Oq-tqy"/>
                            <constraint firstAttribute="trailing" secondItem="1Jq-GZ-FGh" secondAttribute="trailing" id="Vge-6b-xVA"/>
                        </constraints>
                    </view>
                    <simulatedOrientationMetrics key="simulatedOrientationMetrics" orientation="landscapeRight"/>
                    <simulatedScreenMetrics key="simulatedDestinationMetrics"/>
                    <connections>
                        <outlet property="countdownManager" destination="nNP-QM-m8k" id="CDT-Kz-O6F"/>
                        <outlet property="offlineBlockingView" destination="4Sn-II-uSf" id="Ypw-XK-yiO"/>
                        <segue destination="WE8-fs-xzH" kind="modal" identifier="Show Admin Options" id="phx-JW-UFE"/>
                    </connections>
                </viewController>
                <placeholder placeholderIdentifier="IBFirstResponder" id="PST-th-Drd" userLabel="First Responder" sceneMemberID="firstResponder"/>
                <customObject id="nNP-QM-m8k" customClass="ListingsCountdownManager" customModule="Kiosk" customModuleProvider="target">
                    <connections>
                        <outlet property="countdownContainerView" destination="V25-VZ-0aj" id="ec2-JI-2Of"/>
                        <outlet property="countdownLabel" destination="D2G-TN-B6K" id="IBv-Th-Uy2"/>
                    </connections>
                </customObject>
                <pongPressGestureRecognizer allowableMovement="10" minimumPressDuration="0.5" id="Xfk-BI-Vbe">
                    <connections>
                        <action selector="longPressForAdmin:" destination="KCM-cT-BEX" id="7mW-a5-ghB"/>
                    </connections>
                </pongPressGestureRecognizer>
            </objects>
            <point key="canvasLocation" x="-1547.52" y="704.85333333333335"/>
        </scene>
        <!--Navigation Controller-->
        <scene sceneID="gwf-cv-uMQ">
            <objects>
                <navigationController navigationBarHidden="YES" id="2lC-Vc-1XS" sceneMemberID="viewController">
                    <nil key="simulatedStatusBarMetrics"/>
                    <nil key="simulatedTopBarMetrics"/>
                    <simulatedOrientationMetrics key="simulatedOrientationMetrics" orientation="landscapeRight"/>
                    <navigationBar key="navigationBar" contentMode="scaleToFill" id="I8d-rj-Xv9">
                        <rect key="frame" x="0.0" y="0.0" width="320" height="44"/>
                        <autoresizingMask key="autoresizingMask"/>
                    </navigationBar>
                    <connections>
                        <segue destination="anX-QX-ldh" kind="relationship" relationship="rootViewController" id="Gt6-2K-KPK"/>
                    </connections>
                </navigationController>
                <placeholder placeholderIdentifier="IBFirstResponder" id="jf2-OQ-MFU" userLabel="First Responder" sceneMemberID="firstResponder"/>
            </objects>
            <point key="canvasLocation" x="36.044800000000002" y="789.34471111111122"/>
        </scene>
        <!--Listings View Controller-->
        <scene sceneID="rIz-bx-XAe">
            <objects>
                <viewController storyboardIdentifier="AuctionListings" id="anX-QX-ldh" customClass="ListingsViewController" customModule="Kiosk" customModuleProvider="target" sceneMemberID="viewController">
                    <layoutGuides>
                        <viewControllerLayoutGuide type="top" id="OV1-Ns-Xor"/>
                        <viewControllerLayoutGuide type="bottom" id="5Js-OQ-BFj"/>
                    </layoutGuides>
                    <view key="view" contentMode="scaleToFill" id="gf1-MR-Qcf">
                        <rect key="frame" x="0.0" y="0.0" width="1024" height="768"/>
                        <autoresizingMask key="autoresizingMask" widthSizable="YES" heightSizable="YES"/>
                        <subviews>
                            <imageView opaque="NO" clipsSubviews="YES" multipleTouchEnabled="YES" contentMode="center" fixedFrame="YES" image="StagingFlag" translatesAutoresizingMaskIntoConstraints="NO" id="kTY-2b-qfu">
                                <rect key="frame" x="0.0" y="0.0" width="80" height="80"/>
                            </imageView>
                            <view contentMode="scaleToFill" fixedFrame="YES" translatesAutoresizingMaskIntoConstraints="NO" id="wlF-zV-70o" customClass="Spinner" customModule="Kiosk" customModuleProvider="target">
                                <rect key="frame" x="497" y="369" width="30" height="30"/>
                                <color key="backgroundColor" red="0.61744341488538246" green="0.84611775919469612" blue="1" alpha="1" colorSpace="calibratedRGB"/>
                            </view>
                        </subviews>
                        <color key="backgroundColor" white="1" alpha="1" colorSpace="calibratedWhite"/>
                    </view>
                    <navigationItem key="navigationItem" id="FwK-Gc-fEW"/>
                    <nil key="simulatedStatusBarMetrics"/>
                    <connections>
                        <outlet property="loadingSpinner" destination="wlF-zV-70o" id="dcE-xD-9b1"/>
                        <outlet property="stagingFlag" destination="kTY-2b-qfu" id="Hci-gl-lEv"/>
                        <segue destination="Jj5-n3-bv0" kind="push" identifier="Show Sale Artwork Details" id="KbB-fC-FOM"/>
                    </connections>
                </viewController>
                <placeholder placeholderIdentifier="IBFirstResponder" id="Xon-LV-uZa" userLabel="First Responder" sceneMemberID="firstResponder"/>
            </objects>
            <point key="canvasLocation" x="2083.8400000000001" y="820.90666666666675"/>
        </scene>
        <!--Sale Artwork Details View Controller-->
        <scene sceneID="YCn-HC-vE3">
            <objects>
                <viewController storyboardIdentifier="SaleArtworkDetail" id="Jj5-n3-bv0" customClass="SaleArtworkDetailsViewController" customModule="Kiosk" customModuleProvider="target" sceneMemberID="viewController">
                    <layoutGuides>
                        <viewControllerLayoutGuide type="top" id="MIW-uT-gtC"/>
                        <viewControllerLayoutGuide type="bottom" id="2rk-ah-JGC"/>
                    </layoutGuides>
                    <view key="view" contentMode="scaleToFill" id="nu4-re-HAA">
                        <rect key="frame" x="0.0" y="0.0" width="1024" height="768"/>
                        <autoresizingMask key="autoresizingMask" widthSizable="YES" heightSizable="YES"/>
                        <subviews>
                            <button opaque="NO" contentMode="scaleToFill" contentHorizontalAlignment="center" contentVerticalAlignment="center" buttonType="roundedRect" lineBreakMode="middleTruncation" translatesAutoresizingMaskIntoConstraints="NO" id="ZNW-S0-kgd">
                                <rect key="frame" x="20" y="20" width="120" height="44"/>
                                <constraints>
                                    <constraint firstAttribute="width" constant="120" id="4xX-DI-bdx"/>
                                </constraints>
                                <fontDescription key="fontDescription" name="ITCAvantGardeDemiTrack03" family="ITCAvantGardeDemiTrack03" pointSize="15"/>
                                <inset key="contentEdgeInsets" minX="19" minY="0.0" maxX="0.0" maxY="0.0"/>
                                <state key="normal" title="BACK" backgroundImage="BackButtonBackground">
                                    <color key="titleColor" white="0.0" alpha="1" colorSpace="calibratedWhite"/>
                                    <color key="titleShadowColor" white="0.5" alpha="1" colorSpace="calibratedWhite"/>
                                </state>
                                <connections>
                                    <action selector="backWasPressed:" destination="Jj5-n3-bv0" eventType="touchUpInside" id="HrC-Hp-x4l"/>
                                </connections>
                            </button>
                            <imageView clipsSubviews="YES" contentMode="scaleAspectFit" horizontalHuggingPriority="251" verticalHuggingPriority="251" translatesAutoresizingMaskIntoConstraints="NO" id="ciZ-IV-yO1">
                                <rect key="frame" x="65" y="90" width="538" height="400"/>
                                <color key="backgroundColor" red="0.80000000000000004" green="0.80000000000000004" blue="0.80000000000000004" alpha="1" colorSpace="custom" customColorSpace="sRGB"/>
                                <constraints>
                                    <constraint firstAttribute="width" constant="538" id="NTu-aX-qeW"/>
                                    <constraint firstAttribute="height" relation="greaterThanOrEqual" constant="400" id="pxc-HY-gDV"/>
                                </constraints>
                            </imageView>
                            <view contentMode="scaleToFill" translatesAutoresizingMaskIntoConstraints="NO" id="NDO-I9-Fbb">
                                <rect key="frame" x="683" y="90" width="276" height="658"/>
                                <color key="backgroundColor" red="1" green="1" blue="1" alpha="1" colorSpace="custom" customColorSpace="sRGB"/>
                            </view>
                            <view contentMode="scaleToFill" translatesAutoresizingMaskIntoConstraints="NO" id="z5v-SE-pZu">
                                <rect key="frame" x="65" y="520" width="538" height="199"/>
                                <color key="backgroundColor" white="1" alpha="1" colorSpace="calibratedWhite"/>
                            </view>
                        </subviews>
                        <color key="backgroundColor" white="1" alpha="1" colorSpace="calibratedWhite"/>
                        <constraints>
                            <constraint firstAttribute="trailing" secondItem="NDO-I9-Fbb" secondAttribute="trailing" constant="65" id="2rj-Vs-QfH"/>
                            <constraint firstItem="z5v-SE-pZu" firstAttribute="trailing" secondItem="ciZ-IV-yO1" secondAttribute="trailing" id="5eZ-k7-tR9"/>
                            <constraint firstItem="z5v-SE-pZu" firstAttribute="leading" secondItem="ciZ-IV-yO1" secondAttribute="leading" id="5in-H2-6Zm"/>
                            <constraint firstItem="2rk-ah-JGC" firstAttribute="top" secondItem="NDO-I9-Fbb" secondAttribute="bottom" constant="20" id="7wg-uA-eaR"/>
                            <constraint firstItem="ciZ-IV-yO1" firstAttribute="top" secondItem="ZNW-S0-kgd" secondAttribute="bottom" constant="26" id="8fj-dy-9xY"/>
                            <constraint firstItem="ZNW-S0-kgd" firstAttribute="leading" secondItem="nu4-re-HAA" secondAttribute="leadingMargin" id="H0r-rk-0wl"/>
                            <constraint firstItem="ZNW-S0-kgd" firstAttribute="top" secondItem="nu4-re-HAA" secondAttribute="top" constant="20" symbolic="YES" id="HMC-OH-Hy1"/>
                            <constraint firstItem="NDO-I9-Fbb" firstAttribute="leading" secondItem="ciZ-IV-yO1" secondAttribute="trailing" constant="80" id="RBM-og-HNw"/>
                            <constraint firstItem="z5v-SE-pZu" firstAttribute="top" secondItem="ciZ-IV-yO1" secondAttribute="bottom" constant="30" id="gGh-6E-FBJ"/>
                            <constraint firstItem="ciZ-IV-yO1" firstAttribute="leading" secondItem="nu4-re-HAA" secondAttribute="leadingMargin" constant="45" id="jHi-Lu-K3Y"/>
                            <constraint firstItem="NDO-I9-Fbb" firstAttribute="top" secondItem="ciZ-IV-yO1" secondAttribute="top" id="qkz-d9-ufs"/>
                            <constraint firstItem="2rk-ah-JGC" firstAttribute="top" secondItem="z5v-SE-pZu" secondAttribute="bottom" constant="49" id="xgK-6I-6iO"/>
                            <constraint firstItem="2rk-ah-JGC" firstAttribute="top" secondItem="ciZ-IV-yO1" secondAttribute="bottom" constant="278" id="yeO-Eq-hDF"/>
                        </constraints>
                    </view>
                    <navigationItem key="navigationItem" id="TTV-yT-d9F"/>
                    <nil key="simulatedStatusBarMetrics"/>
                </viewController>
                <placeholder placeholderIdentifier="IBFirstResponder" id="8Y0-e9-1p2" userLabel="First Responder" sceneMemberID="firstResponder"/>
            </objects>
            <point key="canvasLocation" x="3326" y="820"/>
        </scene>
        <!--Navigation Controller-->
        <scene sceneID="GeE-xH-04T">
            <objects>
                <navigationController navigationBarHidden="YES" id="WE8-fs-xzH" sceneMemberID="viewController">
                    <navigationBar key="navigationBar" contentMode="scaleToFill" id="1Rz-le-5kW">
                        <rect key="frame" x="0.0" y="0.0" width="768" height="44"/>
                        <autoresizingMask key="autoresizingMask"/>
                    </navigationBar>
                    <connections>
                        <segue destination="MKI-if-fbr" kind="relationship" relationship="rootViewController" id="JEv-hn-2oz"/>
                    </connections>
                </navigationController>
                <placeholder placeholderIdentifier="IBFirstResponder" id="yN0-rU-TeP" userLabel="First Responder" sceneMemberID="firstResponder"/>
            </objects>
            <point key="canvasLocation" x="2083.8400000000001" y="2432"/>
        </scene>
        <!--Admin Panel View Controller-->
        <scene sceneID="LR3-le-vW3">
            <objects>
                <viewController id="MKI-if-fbr" customClass="AdminPanelViewController" customModule="Kiosk" customModuleProvider="target" sceneMemberID="viewController">
                    <layoutGuides>
                        <viewControllerLayoutGuide type="top" id="umI-Qp-x7X"/>
                        <viewControllerLayoutGuide type="bottom" id="olo-iC-RI6"/>
                    </layoutGuides>
                    <view key="view" contentMode="scaleToFill" id="Kmy-Hx-K8l">
                        <rect key="frame" x="0.0" y="0.0" width="1024" height="768"/>
                        <autoresizingMask key="autoresizingMask" widthSizable="YES" heightSizable="YES"/>
                        <subviews>
                            <view contentMode="scaleToFill" fixedFrame="YES" translatesAutoresizingMaskIntoConstraints="NO" id="ZVt-Ye-GEZ">
<<<<<<< HEAD
=======
                                <rect key="frame" x="65" y="79" width="894" height="2"/>
>>>>>>> 08bf9f0e
                                <color key="backgroundColor" red="0.8862745098" green="0.8862745098" blue="0.8862745098" alpha="1" colorSpace="calibratedRGB"/>
                            </view>
                            <button opaque="NO" contentMode="scaleToFill" fixedFrame="YES" contentHorizontalAlignment="center" contentVerticalAlignment="center" lineBreakMode="middleTruncation" translatesAutoresizingMaskIntoConstraints="NO" id="csZ-iE-Non" customClass="ActionButton" customModule="Kiosk" customModuleProvider="target">
                                <rect key="frame" x="800" y="658" width="164" height="50"/>
                                <color key="backgroundColor" red="0.95686274510000002" green="0.95686274510000002" blue="0.95686274510000002" alpha="1" colorSpace="calibratedRGB"/>
                                <state key="normal" title="CLOSE APP">
                                    <color key="titleColor" red="0.0" green="0.0" blue="0.0" alpha="1" colorSpace="calibratedRGB"/>
                                    <color key="titleShadowColor" white="0.5" alpha="1" colorSpace="calibratedWhite"/>
                                </state>
                                <connections>
                                    <action selector="closeAppTapped:" destination="MKI-if-fbr" eventType="touchUpInside" id="BCX-qM-sXX"/>
                                </connections>
                            </button>
                            <label opaque="NO" userInteractionEnabled="NO" contentMode="left" horizontalHuggingPriority="251" verticalHuggingPriority="251" fixedFrame="YES" text="Switch to website" lineBreakMode="tailTruncation" numberOfLines="0" baselineAdjustment="alignBaselines" adjustsFontSizeToFit="NO" preferredMaxLayoutWidth="298" translatesAutoresizingMaskIntoConstraints="NO" id="GKU-O4-HTn" customClass="ARSerifLabel">
                                <rect key="frame" x="55" y="126" width="187" height="35"/>
                                <fontDescription key="fontDescription" name="AGaramondPro-Regular" family="Adobe Garamond Pro" pointSize="25"/>
                                <color key="textColor" cocoaTouchSystemColor="darkTextColor"/>
                                <nil key="highlightedColor"/>
                            </label>
                            <button opaque="NO" contentMode="scaleToFill" fixedFrame="YES" contentHorizontalAlignment="center" contentVerticalAlignment="center" lineBreakMode="middleTruncation" translatesAutoresizingMaskIntoConstraints="NO" id="Nx7-vm-pEo" customClass="SecondaryActionButton" customModule="Kiosk" customModuleProvider="target">
                                <rect key="frame" x="322" y="120" width="164" height="50"/>
                                <color key="backgroundColor" red="0.95686274510000002" green="0.95686274510000002" blue="0.95686274510000002" alpha="1" colorSpace="calibratedRGB"/>
                                <state key="normal" title="WEBSITE">
                                    <color key="titleColor" red="0.0" green="0.0" blue="0.0" alpha="1" colorSpace="calibratedRGB"/>
                                    <color key="titleShadowColor" white="0.5" alpha="1" colorSpace="calibratedWhite"/>
                                </state>
                                <connections>
                                    <segue destination="wIW-NU-4pH" kind="push" identifier="Load Admin Web View Controller" id="M3D-IU-Gi7"/>
                                </connections>
                            </button>
                            <label opaque="NO" userInteractionEnabled="NO" contentMode="left" horizontalHuggingPriority="251" verticalHuggingPriority="251" fixedFrame="YES" text="Change  Auction" lineBreakMode="tailTruncation" numberOfLines="0" baselineAdjustment="alignBaselines" adjustsFontSizeToFit="NO" preferredMaxLayoutWidth="298" translatesAutoresizingMaskIntoConstraints="NO" id="03x-ZK-6Vh" customClass="ARSerifLabel">
                                <rect key="frame" x="558" y="127" width="187" height="35"/>
                                <fontDescription key="fontDescription" name="AGaramondPro-Regular" family="Adobe Garamond Pro" pointSize="25"/>
                                <color key="textColor" cocoaTouchSystemColor="darkTextColor"/>
                                <nil key="highlightedColor"/>
                            </label>
                            <button opaque="NO" contentMode="scaleToFill" fixedFrame="YES" contentHorizontalAlignment="center" contentVerticalAlignment="center" lineBreakMode="middleTruncation" translatesAutoresizingMaskIntoConstraints="NO" id="pN3-Y5-Sw8" customClass="SecondaryActionButton" customModule="Kiosk" customModuleProvider="target">
                                <rect key="frame" x="795" y="120" width="164" height="50"/>
                                <color key="backgroundColor" red="0.95686274510000002" green="0.95686274510000002" blue="0.95686274510000002" alpha="1" colorSpace="calibratedRGB"/>
                                <state key="normal" title="CHANGE">
                                    <color key="titleColor" red="0.0" green="0.0" blue="0.0" alpha="1" colorSpace="calibratedRGB"/>
                                    <color key="titleShadowColor" white="0.5" alpha="1" colorSpace="calibratedWhite"/>
                                </state>
                                <connections>
                                    <segue destination="xVq-Ix-pQs" kind="push" id="awg-oY-DNC"/>
                                </connections>
                            </button>
                            <label opaque="NO" userInteractionEnabled="NO" contentMode="left" horizontalHuggingPriority="251" verticalHuggingPriority="251" fixedFrame="YES" text="Admin Panel" lineBreakMode="tailTruncation" baselineAdjustment="alignBaselines" adjustsFontSizeToFit="NO" translatesAutoresizingMaskIntoConstraints="NO" id="y9K-AG-n81" customClass="ARSerifLabel">
                                <rect key="frame" x="164" y="23" width="277" height="41"/>
                                <fontDescription key="fontDescription" name="AGaramondPro-Regular" family="Adobe Garamond Pro" pointSize="38"/>
                                <color key="textColor" cocoaTouchSystemColor="darkTextColor"/>
                                <nil key="highlightedColor"/>
                            </label>
                            <button opaque="NO" contentMode="scaleToFill" fixedFrame="YES" contentHorizontalAlignment="center" contentVerticalAlignment="center" lineBreakMode="middleTruncation" translatesAutoresizingMaskIntoConstraints="NO" id="XDF-GF-0TU" customClass="SecondaryActionButton" customModule="Kiosk" customModuleProvider="target">
                                <rect key="frame" x="748" y="260" width="211" height="50"/>
                                <color key="backgroundColor" red="0.95686274510000002" green="0.95686274510000002" blue="0.95686274510000002" alpha="1" colorSpace="calibratedRGB"/>
                                <state key="normal" title="SWITCH TO PROD">
                                    <color key="titleColor" red="0.0" green="0.0" blue="0.0" alpha="1" colorSpace="calibratedRGB"/>
                                    <color key="titleShadowColor" white="0.5" alpha="1" colorSpace="calibratedWhite"/>
                                </state>
                                <connections>
                                    <action selector="switchStagingProductionTapped:" destination="MKI-if-fbr" eventType="touchUpInside" id="hhn-s5-vg9"/>
                                </connections>
                            </button>
                            <label opaque="NO" userInteractionEnabled="NO" contentMode="left" horizontalHuggingPriority="251" verticalHuggingPriority="251" fixedFrame="YES" text="Admin Buttons" lineBreakMode="tailTruncation" numberOfLines="0" baselineAdjustment="alignBaselines" adjustsFontSizeToFit="NO" preferredMaxLayoutWidth="298" translatesAutoresizingMaskIntoConstraints="NO" id="39C-W8-1Zq" customClass="ARSerifLabel">
                                <rect key="frame" x="558" y="197" width="187" height="35"/>
                                <fontDescription key="fontDescription" name="AGaramondPro-Regular" family="Adobe Garamond Pro" pointSize="25"/>
                                <color key="textColor" cocoaTouchSystemColor="darkTextColor"/>
                                <nil key="highlightedColor"/>
                            </label>
                            <button opaque="NO" contentMode="scaleToFill" fixedFrame="YES" contentHorizontalAlignment="center" contentVerticalAlignment="center" lineBreakMode="middleTruncation" translatesAutoresizingMaskIntoConstraints="NO" id="2Xf-pm-Hh1" customClass="SecondaryActionButton" customModule="Kiosk" customModuleProvider="target">
                                <rect key="frame" x="795" y="190" width="164" height="50"/>
                                <color key="backgroundColor" red="0.95686274510000002" green="0.95686274510000002" blue="0.95686274510000002" alpha="1" colorSpace="calibratedRGB"/>
                                <state key="normal" title="SHOW">
                                    <color key="titleColor" red="0.0" green="0.0" blue="0.0" alpha="1" colorSpace="calibratedRGB"/>
                                    <color key="titleShadowColor" white="0.5" alpha="1" colorSpace="calibratedWhite"/>
                                </state>
                                <connections>
                                    <action selector="toggleAdminButtons:" destination="MKI-if-fbr" eventType="touchUpInside" id="Npn-IJ-tA5"/>
                                </connections>
                            </button>
                            <label opaque="NO" userInteractionEnabled="NO" contentMode="left" horizontalHuggingPriority="251" verticalHuggingPriority="251" fixedFrame="YES" text="Admin Logs" lineBreakMode="tailTruncation" numberOfLines="0" baselineAdjustment="alignBaselines" adjustsFontSizeToFit="NO" preferredMaxLayoutWidth="298" translatesAutoresizingMaskIntoConstraints="NO" id="KnN-bO-pCd" customClass="ARSerifLabel">
                                <rect key="frame" x="55" y="197" width="187" height="35"/>
                                <fontDescription key="fontDescription" name="AGaramondPro-Regular" family="Adobe Garamond Pro" pointSize="25"/>
                                <color key="textColor" cocoaTouchSystemColor="darkTextColor"/>
                                <nil key="highlightedColor"/>
                            </label>
                            <button opaque="NO" contentMode="scaleToFill" fixedFrame="YES" contentHorizontalAlignment="center" contentVerticalAlignment="center" lineBreakMode="middleTruncation" translatesAutoresizingMaskIntoConstraints="NO" id="vQR-BL-JhX" customClass="SecondaryActionButton" customModule="Kiosk" customModuleProvider="target">
                                <rect key="frame" x="322" y="190" width="164" height="50"/>
                                <color key="backgroundColor" red="0.95686274510000002" green="0.95686274510000002" blue="0.95686274510000002" alpha="1" colorSpace="calibratedRGB"/>
                                <state key="normal" title="LOG ME">
                                    <color key="titleColor" red="0.0" green="0.0" blue="0.0" alpha="1" colorSpace="calibratedRGB"/>
                                    <color key="titleShadowColor" white="0.5" alpha="1" colorSpace="calibratedWhite"/>
                                </state>
                                <connections>
                                    <segue destination="yff-WV-ozf" kind="push" id="3KC-Yd-RlS"/>
                                </connections>
                            </button>
                            <label opaque="NO" userInteractionEnabled="NO" contentMode="left" horizontalHuggingPriority="251" verticalHuggingPriority="251" fixedFrame="YES" text="Note: changing any of these will restart the app" lineBreakMode="tailTruncation" numberOfLines="0" baselineAdjustment="alignBaselines" adjustsFontSizeToFit="NO" preferredMaxLayoutWidth="298" translatesAutoresizingMaskIntoConstraints="NO" id="qAM-xm-dnO" customClass="ARSerifLabel">
                                <rect key="frame" x="558" y="328" width="493" height="40"/>
                                <fontDescription key="fontDescription" name="AGaramondPro-Italic" family="Adobe Garamond Pro" pointSize="20"/>
                                <color key="textColor" cocoaTouchSystemColor="darkTextColor"/>
                                <nil key="highlightedColor"/>
                            </label>
                            <label opaque="NO" userInteractionEnabled="NO" contentMode="left" horizontalHuggingPriority="251" verticalHuggingPriority="251" fixedFrame="YES" text="Card Testing" lineBreakMode="tailTruncation" numberOfLines="0" baselineAdjustment="alignBaselines" adjustsFontSizeToFit="NO" preferredMaxLayoutWidth="298" translatesAutoresizingMaskIntoConstraints="NO" id="VzN-3W-jRm" customClass="ARSerifLabel">
                                <rect key="frame" x="60" y="267" width="187" height="35"/>
                                <fontDescription key="fontDescription" name="AGaramondPro-Regular" family="Adobe Garamond Pro" pointSize="25"/>
                                <color key="textColor" cocoaTouchSystemColor="darkTextColor"/>
                                <nil key="highlightedColor"/>
                            </label>
                            <button opaque="NO" contentMode="scaleToFill" fixedFrame="YES" contentHorizontalAlignment="center" contentVerticalAlignment="center" lineBreakMode="middleTruncation" translatesAutoresizingMaskIntoConstraints="NO" id="nf8-qD-O0d" customClass="SecondaryActionButton" customModule="Kiosk" customModuleProvider="target">
                                <rect key="frame" x="322" y="260" width="164" height="50"/>
                                <color key="backgroundColor" red="0.95686274510000002" green="0.95686274510000002" blue="0.95686274510000002" alpha="1" colorSpace="calibratedRGB"/>
                                <state key="normal" title="TEST ME">
                                    <color key="titleColor" red="0.0" green="0.0" blue="0.0" alpha="1" colorSpace="calibratedRGB"/>
                                    <color key="titleShadowColor" white="0.5" alpha="1" colorSpace="calibratedWhite"/>
                                </state>
                                <connections>
                                    <segue destination="ADb-HQ-Xrv" kind="push" id="dpI-nh-UQ2"/>
                                </connections>
                            </button>
                            <label opaque="NO" userInteractionEnabled="NO" contentMode="left" horizontalHuggingPriority="251" verticalHuggingPriority="251" fixedFrame="YES" text="auction-id" textAlignment="right" lineBreakMode="tailTruncation" numberOfLines="0" baselineAdjustment="alignBaselines" adjustsFontSizeToFit="NO" preferredMaxLayoutWidth="298" translatesAutoresizingMaskIntoConstraints="NO" id="BNh-5l-i6d" customClass="ARSerifLabel">
                                <rect key="frame" x="492" y="25" width="467" height="40"/>
                                <fontDescription key="fontDescription" name="AGaramondPro-Italic" family="Adobe Garamond Pro" pointSize="20"/>
                                <color key="textColor" cocoaTouchSystemColor="darkTextColor"/>
                                <nil key="highlightedColor"/>
                            </label>
                            <button opaque="NO" contentMode="scaleToFill" ambiguous="YES" misplaced="YES" contentHorizontalAlignment="center" contentVerticalAlignment="center" buttonType="roundedRect" lineBreakMode="middleTruncation" translatesAutoresizingMaskIntoConstraints="NO" id="M7X-wm-Z3T">
                                <rect key="frame" x="20" y="19" width="120" height="45"/>
                                <constraints>
                                    <constraint firstAttribute="width" constant="120" id="mEm-RL-SR5"/>
                                </constraints>
                                <fontDescription key="fontDescription" name="ITCAvantGardeDemiTrack03" family="ITCAvantGardeDemiTrack03" pointSize="15"/>
                                <inset key="contentEdgeInsets" minX="19" minY="0.0" maxX="0.0" maxY="0.0"/>
                                <state key="normal" title="EXIT" backgroundImage="BackButtonBackground">
                                    <color key="titleColor" white="0.0" alpha="1" colorSpace="calibratedWhite"/>
                                    <color key="titleShadowColor" white="0.5" alpha="1" colorSpace="calibratedWhite"/>
                                </state>
                                <connections>
                                    <action selector="backTapped:" destination="MKI-if-fbr" eventType="touchUpInside" id="Geo-Zy-vpu"/>
                                    <action selector="backWasPressed:" destination="Jj5-n3-bv0" eventType="touchUpInside" id="Eba-rQ-rk0"/>
                                </connections>
                            </button>
                            <label opaque="NO" userInteractionEnabled="NO" contentMode="left" horizontalHuggingPriority="251" verticalHuggingPriority="251" fixedFrame="YES" text="Server" lineBreakMode="tailTruncation" numberOfLines="0" baselineAdjustment="alignBaselines" adjustsFontSizeToFit="NO" preferredMaxLayoutWidth="298" translatesAutoresizingMaskIntoConstraints="NO" id="jZ4-1p-KIf" customClass="ARSerifLabel">
                                <rect key="frame" x="558" y="267" width="170" height="35"/>
                                <fontDescription key="fontDescription" name="AGaramondPro-Regular" family="Adobe Garamond Pro" pointSize="25"/>
                                <color key="textColor" cocoaTouchSystemColor="darkTextColor"/>
                                <nil key="highlightedColor"/>
                            </label>
                        </subviews>
                        <color key="backgroundColor" white="1" alpha="1" colorSpace="calibratedWhite"/>
                    </view>
                    <navigationItem key="navigationItem" id="4ID-hS-aUx"/>
                    <connections>
                        <outlet property="auctionIDLabel" destination="BNh-5l-i6d" id="bAa-Qc-KWz"/>
                        <outlet property="environmentChangeButton" destination="XDF-GF-0TU" id="J4T-9h-Lix"/>
                        <outlet property="showAdminButtonsButton" destination="2Xf-pm-Hh1" id="zeG-MT-gUB"/>
                    </connections>
                </viewController>
                <placeholder placeholderIdentifier="IBFirstResponder" id="0RU-yz-eYz" userLabel="First Responder" sceneMemberID="firstResponder"/>
            </objects>
            <point key="canvasLocation" x="3663" y="2432"/>
        </scene>
        <!--Choose Auction View Controller-->
        <scene sceneID="lHe-EK-cKn">
            <objects>
                <viewController id="xVq-Ix-pQs" customClass="ChooseAuctionViewController" customModule="Kiosk" customModuleProvider="target" sceneMemberID="viewController">
                    <layoutGuides>
                        <viewControllerLayoutGuide type="top" id="2Ir-RB-zzo"/>
                        <viewControllerLayoutGuide type="bottom" id="GyA-Bn-ZFV"/>
                    </layoutGuides>
                    <view key="view" contentMode="scaleToFill" id="fiB-0O-nhZ">
                        <rect key="frame" x="0.0" y="0.0" width="1024" height="768"/>
                        <autoresizingMask key="autoresizingMask" widthSizable="YES" heightSizable="YES"/>
                        <subviews>
                            <label opaque="NO" userInteractionEnabled="NO" contentMode="left" horizontalHuggingPriority="251" verticalHuggingPriority="251" fixedFrame="YES" text="Note: selecting an Auction will restart the app" lineBreakMode="tailTruncation" numberOfLines="0" baselineAdjustment="alignBaselines" adjustsFontSizeToFit="NO" preferredMaxLayoutWidth="298" translatesAutoresizingMaskIntoConstraints="NO" id="SoG-T5-yIm" customClass="ARSerifLabel">
                                <rect key="frame" x="252" y="691" width="232" height="40"/>
                                <fontDescription key="fontDescription" name="AGaramondPro-Italic" family="Adobe Garamond Pro" pointSize="20"/>
                                <color key="textColor" cocoaTouchSystemColor="darkTextColor"/>
                                <nil key="highlightedColor"/>
                            </label>
                            <view contentMode="scaleToFill" fixedFrame="YES" translatesAutoresizingMaskIntoConstraints="NO" id="dEl-EN-uRx" customClass="ORStackView">
<<<<<<< HEAD
=======
                                <rect key="frame" x="251" y="98" width="522" height="563"/>
>>>>>>> 08bf9f0e
                                <color key="backgroundColor" red="1" green="0.94264843532343234" blue="0.52602781247862018" alpha="1" colorSpace="calibratedRGB"/>
                            </view>
                            <button opaque="NO" contentMode="scaleToFill" ambiguous="YES" misplaced="YES" contentHorizontalAlignment="center" contentVerticalAlignment="center" buttonType="roundedRect" lineBreakMode="middleTruncation" translatesAutoresizingMaskIntoConstraints="NO" id="Lge-y1-hu2">
                                <rect key="frame" x="16" y="15" width="120" height="45"/>
                                <constraints>
                                    <constraint firstAttribute="width" constant="120" id="FZz-gQ-C55"/>
                                </constraints>
                                <fontDescription key="fontDescription" name="ITCAvantGardeDemiTrack03" family="ITCAvantGardeDemiTrack03" pointSize="15"/>
                                <inset key="contentEdgeInsets" minX="19" minY="0.0" maxX="0.0" maxY="0.0"/>
                                <state key="normal" title="BACK" backgroundImage="BackButtonBackground">
                                    <color key="titleColor" white="0.0" alpha="1" colorSpace="calibratedWhite"/>
                                    <color key="titleShadowColor" white="0.5" alpha="1" colorSpace="calibratedWhite"/>
                                </state>
                                <connections>
                                    <action selector="backButtonTapped:" destination="xVq-Ix-pQs" eventType="touchUpInside" id="Usx-eh-yhc"/>
                                    <action selector="backTapped:" destination="MKI-if-fbr" eventType="touchUpInside" id="YnH-dG-L1T"/>
                                    <action selector="backWasPressed:" destination="Jj5-n3-bv0" eventType="touchUpInside" id="zMo-9H-wXu"/>
                                </connections>
                            </button>
                            <view contentMode="scaleToFill" fixedFrame="YES" translatesAutoresizingMaskIntoConstraints="NO" id="8T1-BX-IGx">
                                <rect key="frame" x="60" y="73" width="894" height="2"/>
                                <color key="backgroundColor" red="0.8862745098" green="0.8862745098" blue="0.8862745098" alpha="1" colorSpace="calibratedRGB"/>
                            </view>
                            <label opaque="NO" userInteractionEnabled="NO" contentMode="left" horizontalHuggingPriority="251" verticalHuggingPriority="251" fixedFrame="YES" text="Switch auctions" lineBreakMode="tailTruncation" baselineAdjustment="alignBaselines" adjustsFontSizeToFit="NO" translatesAutoresizingMaskIntoConstraints="NO" id="IcT-2o-2Py" customClass="ARSerifLabel">
                                <rect key="frame" x="159" y="17" width="277" height="41"/>
                                <fontDescription key="fontDescription" name="AGaramondPro-Regular" family="Adobe Garamond Pro" pointSize="38"/>
                                <color key="textColor" cocoaTouchSystemColor="darkTextColor"/>
                                <nil key="highlightedColor"/>
                            </label>
                        </subviews>
                        <color key="backgroundColor" white="1" alpha="1" colorSpace="calibratedWhite"/>
                    </view>
                    <navigationItem key="navigationItem" id="heC-yA-osv"/>
                    <connections>
                        <outlet property="stackScrollView" destination="dEl-EN-uRx" id="erB-SR-fFr"/>
                    </connections>
                </viewController>
                <placeholder placeholderIdentifier="IBFirstResponder" id="Fgp-u0-Jbk" userLabel="First Responder" sceneMemberID="firstResponder"/>
            </objects>
            <point key="canvasLocation" x="5196" y="2088"/>
        </scene>
        <!--Admin Card Testing View Controller-->
        <scene sceneID="nVx-Uo-fsP">
            <objects>
                <viewController id="ADb-HQ-Xrv" customClass="AdminCardTestingViewController" customModule="Kiosk" customModuleProvider="target" sceneMemberID="viewController">
                    <layoutGuides>
                        <viewControllerLayoutGuide type="top" id="71F-Xw-FfU"/>
                        <viewControllerLayoutGuide type="bottom" id="dlt-OK-kls"/>
                    </layoutGuides>
                    <view key="view" contentMode="scaleToFill" id="FO4-2G-EgI">
                        <rect key="frame" x="0.0" y="0.0" width="1024" height="768"/>
                        <autoresizingMask key="autoresizingMask" widthSizable="YES" heightSizable="YES"/>
                        <subviews>
<<<<<<< HEAD
                            <view contentMode="scaleToFill" fixedFrame="YES" translatesAutoresizingMaskIntoConstraints="NO" id="KHb-zd-See">
                                <color key="backgroundColor" red="0.8862745098" green="0.8862745098" blue="0.8862745098" alpha="1" colorSpace="calibratedRGB"/>
                            </view>
                            <label opaque="NO" userInteractionEnabled="NO" contentMode="left" horizontalHuggingPriority="251" verticalHuggingPriority="251" fixedFrame="YES" text="Card Reader Testing" lineBreakMode="tailTruncation" baselineAdjustment="alignBaselines" adjustsFontSizeToFit="NO" translatesAutoresizingMaskIntoConstraints="NO" id="PsP-JZ-vb0" customClass="ARSerifLabel">
                                <rect key="frame" x="60" y="48" width="299" height="41"/>
                                <fontDescription key="fontDescription" name="AGaramondPro-Regular" family="Adobe Garamond Pro" pointSize="38"/>
                                <color key="textColor" cocoaTouchSystemColor="darkTextColor"/>
                                <nil key="highlightedColor"/>
                            </label>
=======
>>>>>>> 08bf9f0e
                            <textView clipsSubviews="YES" multipleTouchEnabled="YES" contentMode="scaleToFill" fixedFrame="YES" editable="NO" selectable="NO" translatesAutoresizingMaskIntoConstraints="NO" id="Sfd-A9-UBV">
                                <color key="backgroundColor" white="1" alpha="1" colorSpace="calibratedWhite"/>
                                <string key="text">Lorem ipsum dolor sit er elit lamet, consectetaur cillium adipisicing pecu, sed do eiusmod tempor incididunt ut labore et dolore magna aliqua. Ut enim ad minim veniam, quis nostrud exercitation ullamco laboris nisi ut aliquip ex ea commodo consequat. Duis aute irure dolor in reprehenderit in voluptate velit esse cillum dolore eu fugiat nulla pariatur. Excepteur sint occaecat cupidatat non proident, sunt in culpa qui officia deserunt mollit anim id est laborum. Nam liber te conscient to factor tum poen legum odioque civiuda.</string>
                                <fontDescription key="fontDescription" name="Courier" family="Courier" pointSize="14"/>
                                <textInputTraits key="textInputTraits" autocapitalizationType="sentences"/>
                            </textView>
                            <view contentMode="scaleToFill" fixedFrame="YES" translatesAutoresizingMaskIntoConstraints="NO" id="DLU-zk-7Xf">
                                <rect key="frame" x="65" y="80" width="894" height="2"/>
                                <color key="backgroundColor" red="0.8862745098" green="0.8862745098" blue="0.8862745098" alpha="1" colorSpace="calibratedRGB"/>
                            </view>
                            <label opaque="NO" userInteractionEnabled="NO" contentMode="left" horizontalHuggingPriority="251" verticalHuggingPriority="251" fixedFrame="YES" text="Card Tester" lineBreakMode="tailTruncation" baselineAdjustment="alignBaselines" adjustsFontSizeToFit="NO" translatesAutoresizingMaskIntoConstraints="NO" id="tgT-Cj-KWb" customClass="ARSerifLabel">
                                <rect key="frame" x="164" y="24" width="277" height="41"/>
                                <fontDescription key="fontDescription" name="AGaramondPro-Regular" family="Adobe Garamond Pro" pointSize="38"/>
                                <color key="textColor" cocoaTouchSystemColor="darkTextColor"/>
                                <nil key="highlightedColor"/>
                            </label>
                            <button opaque="NO" contentMode="scaleToFill" ambiguous="YES" misplaced="YES" contentHorizontalAlignment="center" contentVerticalAlignment="center" buttonType="roundedRect" lineBreakMode="middleTruncation" translatesAutoresizingMaskIntoConstraints="NO" id="r24-zo-ysc">
                                <rect key="frame" x="20" y="20" width="120" height="45"/>
                                <constraints>
                                    <constraint firstAttribute="width" constant="120" id="EGe-Dj-aRZ"/>
                                </constraints>
                                <fontDescription key="fontDescription" name="ITCAvantGardeDemiTrack03" family="ITCAvantGardeDemiTrack03" pointSize="15"/>
                                <inset key="contentEdgeInsets" minX="19" minY="0.0" maxX="0.0" maxY="0.0"/>
                                <state key="normal" title="EXIT" backgroundImage="BackButtonBackground">
                                    <color key="titleColor" white="0.0" alpha="1" colorSpace="calibratedWhite"/>
                                    <color key="titleShadowColor" white="0.5" alpha="1" colorSpace="calibratedWhite"/>
                                </state>
                                <connections>
                                    <action selector="backTapped:" destination="ADb-HQ-Xrv" eventType="touchUpInside" id="Q5v-cc-CXm"/>
                                    <action selector="backTapped:" destination="MKI-if-fbr" eventType="touchUpInside" id="Uor-hi-KEd"/>
                                    <action selector="backWasPressed:" destination="Jj5-n3-bv0" eventType="touchUpInside" id="C4e-DG-sHH"/>
                                </connections>
                            </button>
                        </subviews>
                        <color key="backgroundColor" white="1" alpha="1" colorSpace="calibratedWhite"/>
                    </view>
                    <navigationItem key="navigationItem" id="kdT-Hj-5ys"/>
                    <connections>
                        <outlet property="logTextView" destination="Sfd-A9-UBV" id="aEg-Yr-rm5"/>
                    </connections>
                </viewController>
                <placeholder placeholderIdentifier="IBFirstResponder" id="C80-iN-3Aa" userLabel="First Responder" sceneMemberID="firstResponder"/>
            </objects>
            <point key="canvasLocation" x="5196" y="2925"/>
        </scene>
        <!--Admin Log View Controller-->
        <scene sceneID="BLv-US-QIE">
            <objects>
                <viewController id="yff-WV-ozf" customClass="AdminLogViewController" customModule="Kiosk" customModuleProvider="target" sceneMemberID="viewController">
                    <layoutGuides>
                        <viewControllerLayoutGuide type="top" id="0Mh-QW-t2c"/>
                        <viewControllerLayoutGuide type="bottom" id="eAS-Ua-xue"/>
                    </layoutGuides>
                    <view key="view" contentMode="scaleToFill" id="F6N-AU-wHA">
                        <rect key="frame" x="0.0" y="0.0" width="1024" height="768"/>
                        <autoresizingMask key="autoresizingMask" widthSizable="YES" heightSizable="YES"/>
                        <subviews>
                            <textView clipsSubviews="YES" multipleTouchEnabled="YES" contentMode="scaleToFill" fixedFrame="YES" translatesAutoresizingMaskIntoConstraints="NO" id="8uE-be-wKG">
<<<<<<< HEAD
=======
                                <rect key="frame" x="251" y="134" width="522" height="529"/>
>>>>>>> 08bf9f0e
                                <color key="backgroundColor" white="1" alpha="1" colorSpace="calibratedWhite"/>
                                <string key="text">Lorem ipsum dolor sit er elit lamet, consectetaur cillium adipisicing pecu, sed do eiusmod tempor incididunt ut labore et dolore magna aliqua. Ut enim ad minim veniam, quis nostrud exercitation ullamco laboris nisi ut aliquip ex ea commodo consequat. Duis aute irure dolor in reprehenderit in voluptate velit esse cillum dolore eu fugiat nulla pariatur. Excepteur sint occaecat cupidatat non proident, sunt in culpa qui officia deserunt mollit anim id est laborum. Nam liber te conscient to factor tum poen legum odioque civiuda.</string>
                                <fontDescription key="fontDescription" type="system" pointSize="14"/>
                                <textInputTraits key="textInputTraits" autocapitalizationType="sentences"/>
                            </textView>
                            <view contentMode="scaleToFill" fixedFrame="YES" translatesAutoresizingMaskIntoConstraints="NO" id="UF5-ed-jli">
                                <rect key="frame" x="65" y="80" width="894" height="2"/>
                                <color key="backgroundColor" red="0.8862745098" green="0.8862745098" blue="0.8862745098" alpha="1" colorSpace="calibratedRGB"/>
                            </view>
                            <label opaque="NO" userInteractionEnabled="NO" contentMode="left" horizontalHuggingPriority="251" verticalHuggingPriority="251" fixedFrame="YES" text="Admin logs" lineBreakMode="tailTruncation" baselineAdjustment="alignBaselines" adjustsFontSizeToFit="NO" translatesAutoresizingMaskIntoConstraints="NO" id="a7Q-o1-h2E" customClass="ARSerifLabel">
                                <rect key="frame" x="164" y="24" width="277" height="41"/>
                                <fontDescription key="fontDescription" name="AGaramondPro-Regular" family="Adobe Garamond Pro" pointSize="38"/>
                                <color key="textColor" cocoaTouchSystemColor="darkTextColor"/>
                                <nil key="highlightedColor"/>
                            </label>
                            <button opaque="NO" contentMode="scaleToFill" ambiguous="YES" misplaced="YES" contentHorizontalAlignment="center" contentVerticalAlignment="center" buttonType="roundedRect" lineBreakMode="middleTruncation" translatesAutoresizingMaskIntoConstraints="NO" id="XhT-kc-pON">
                                <rect key="frame" x="20" y="20" width="120" height="45"/>
                                <constraints>
                                    <constraint firstAttribute="width" constant="120" id="Fnl-My-WYy"/>
                                </constraints>
                                <fontDescription key="fontDescription" name="ITCAvantGardeDemiTrack03" family="ITCAvantGardeDemiTrack03" pointSize="15"/>
                                <inset key="contentEdgeInsets" minX="19" minY="0.0" maxX="0.0" maxY="0.0"/>
                                <state key="normal" title="EXIT" backgroundImage="BackButtonBackground">
                                    <color key="titleColor" white="0.0" alpha="1" colorSpace="calibratedWhite"/>
                                    <color key="titleShadowColor" white="0.5" alpha="1" colorSpace="calibratedWhite"/>
                                </state>
                                <connections>
                                    <action selector="backButtonTapped:" destination="yff-WV-ozf" eventType="touchUpInside" id="OqX-FL-pN5"/>
                                    <action selector="backTapped:" destination="MKI-if-fbr" eventType="touchUpInside" id="Fa3-NP-4BI"/>
                                    <action selector="backWasPressed:" destination="Jj5-n3-bv0" eventType="touchUpInside" id="dAC-r5-N37"/>
                                </connections>
                            </button>
                        </subviews>
                        <color key="backgroundColor" white="1" alpha="1" colorSpace="calibratedWhite"/>
                    </view>
                    <navigationItem key="navigationItem" id="QpR-Sk-0ru"/>
                    <connections>
                        <outlet property="textView" destination="8uE-be-wKG" id="wxO-n4-um5"/>
                    </connections>
                </viewController>
                <placeholder placeholderIdentifier="IBFirstResponder" id="Sj7-kp-utt" userLabel="First Responder" sceneMemberID="firstResponder"/>
            </objects>
            <point key="canvasLocation" x="5208" y="4051"/>
        </scene>
        <!--Auction Web View Controller-->
        <scene sceneID="Ghd-pU-aPw">
            <objects>
                <viewController id="wIW-NU-4pH" customClass="AuctionWebViewController" customModule="Kiosk" customModuleProvider="target" sceneMemberID="viewController">
                    <layoutGuides>
                        <viewControllerLayoutGuide type="top" id="OSW-q7-2MZ"/>
                        <viewControllerLayoutGuide type="bottom" id="rvC-Bk-QAi"/>
                    </layoutGuides>
                    <view key="view" contentMode="scaleToFill" id="b5a-hg-oLU">
                        <rect key="frame" x="0.0" y="0.0" width="1024" height="768"/>
                        <autoresizingMask key="autoresizingMask" widthSizable="YES" heightSizable="YES"/>
                        <color key="backgroundColor" white="1" alpha="1" colorSpace="calibratedWhite"/>
                    </view>
                    <navigationItem key="navigationItem" id="GOl-8v-Rbe">
                        <barButtonItem key="leftBarButtonItem" title="Item" id="9Zc-ig-Hl0"/>
                        <barButtonItem key="rightBarButtonItem" title="Item" id="YO6-5S-695"/>
                    </navigationItem>
                    <simulatedToolbarMetrics key="simulatedBottomBarMetrics" barStyle="black"/>
                </viewController>
                <placeholder placeholderIdentifier="IBFirstResponder" id="vEf-Aa-pPc" userLabel="First Responder" sceneMemberID="firstResponder"/>
            </objects>
            <point key="canvasLocation" x="3669.7600000000002" y="4051.626666666667"/>
        </scene>
        <!--View Controller-->
        <scene sceneID="rEE-fV-srO">
            <objects>
                <viewController storyboardIdentifier="No Internet Connection" automaticallyAdjustsScrollViewInsets="NO" id="8YY-cB-YpC" sceneMemberID="viewController">
                    <layoutGuides>
                        <viewControllerLayoutGuide type="top" id="XIs-VM-2lT"/>
                        <viewControllerLayoutGuide type="bottom" id="qpD-Vb-slh"/>
                    </layoutGuides>
                    <view key="view" opaque="NO" clipsSubviews="YES" multipleTouchEnabled="YES" contentMode="center" id="7KS-Qt-fFc">
                        <rect key="frame" x="0.0" y="0.0" width="1024" height="768"/>
                        <autoresizingMask key="autoresizingMask" widthSizable="YES" heightSizable="YES"/>
                        <subviews>
                            <label opaque="NO" userInteractionEnabled="NO" contentMode="left" horizontalHuggingPriority="251" verticalHuggingPriority="251" fixedFrame="YES" text="No Internet Connection" textAlignment="center" lineBreakMode="tailTruncation" baselineAdjustment="alignBaselines" adjustsFontSizeToFit="NO" translatesAutoresizingMaskIntoConstraints="NO" id="rMt-83-jhR">
                                <rect key="frame" x="218" y="287" width="588" height="56"/>
                                <fontDescription key="fontDescription" name="AGaramondPro-Regular" family="Adobe Garamond Pro" pointSize="49"/>
                                <color key="textColor" red="1" green="1" blue="1" alpha="1" colorSpace="custom" customColorSpace="calibratedRGB"/>
                                <nil key="highlightedColor"/>
                            </label>
                            <label opaque="NO" userInteractionEnabled="NO" contentMode="left" horizontalHuggingPriority="251" verticalHuggingPriority="251" fixedFrame="YES" text="Please notify an Artsy representative" textAlignment="center" lineBreakMode="tailTruncation" baselineAdjustment="alignBaselines" adjustsFontSizeToFit="NO" translatesAutoresizingMaskIntoConstraints="NO" id="Rkr-Gi-wuZ">
                                <rect key="frame" x="196" y="361" width="632" height="56"/>
                                <fontDescription key="fontDescription" name="AGaramondPro-Italic" family="Adobe Garamond Pro" pointSize="32"/>
                                <color key="textColor" red="1" green="1" blue="1" alpha="1" colorSpace="custom" customColorSpace="calibratedRGB"/>
                                <nil key="highlightedColor"/>
                            </label>
                        </subviews>
                        <color key="backgroundColor" red="0.0" green="0.0" blue="0.0" alpha="0.84999999999999998" colorSpace="calibratedRGB"/>
                    </view>
                    <toolbarItems/>
                </viewController>
                <placeholder placeholderIdentifier="IBFirstResponder" id="mmz-aB-M8K" userLabel="First Responder" sceneMemberID="firstResponder"/>
            </objects>
            <point key="canvasLocation" x="-1548" y="1821"/>
        </scene>
    </scenes>
    <resources>
        <image name="BackButtonBackground" width="26" height="44"/>
        <image name="StagingFlag" width="80" height="80"/>
    </resources>
    <simulatedMetricsContainer key="defaultSimulatedMetrics">
        <simulatedStatusBarMetrics key="statusBar"/>
        <simulatedOrientationMetrics key="orientation"/>
        <simulatedScreenMetrics key="destination"/>
    </simulatedMetricsContainer>
</document><|MERGE_RESOLUTION|>--- conflicted
+++ resolved
@@ -1,7 +1,7 @@
 <?xml version="1.0" encoding="UTF-8" standalone="no"?>
 <document type="com.apple.InterfaceBuilder3.CocoaTouch.Storyboard.XIB" version="3.0" toolsVersion="6250" systemVersion="14A389" targetRuntime="iOS.CocoaTouch.iPad" propertyAccessControl="none" useAutolayout="YES" initialViewController="KCM-cT-BEX">
     <dependencies>
-        <plugIn identifier="com.apple.InterfaceBuilder.IBCocoaTouchPlugin" version="6243"/>
+        <plugIn identifier="com.apple.InterfaceBuilder.IBCocoaTouchPlugin" version="6244"/>
         <capability name="Constraints to layout margins" minToolsVersion="6.0"/>
     </dependencies>
     <customFonts key="customFonts">
@@ -12,6 +12,7 @@
             <string>AGaramondPro-Italic</string>
         </mutableArray>
         <mutableArray key="AGaramondPro-Regular.otf">
+            <string>AGaramondPro-Regular</string>
             <string>AGaramondPro-Regular</string>
             <string>AGaramondPro-Regular</string>
             <string>AGaramondPro-Regular</string>
@@ -298,10 +299,7 @@
                         <autoresizingMask key="autoresizingMask" widthSizable="YES" heightSizable="YES"/>
                         <subviews>
                             <view contentMode="scaleToFill" fixedFrame="YES" translatesAutoresizingMaskIntoConstraints="NO" id="ZVt-Ye-GEZ">
-<<<<<<< HEAD
-=======
                                 <rect key="frame" x="65" y="79" width="894" height="2"/>
->>>>>>> 08bf9f0e
                                 <color key="backgroundColor" red="0.8862745098" green="0.8862745098" blue="0.8862745098" alpha="1" colorSpace="calibratedRGB"/>
                             </view>
                             <button opaque="NO" contentMode="scaleToFill" fixedFrame="YES" contentHorizontalAlignment="center" contentVerticalAlignment="center" lineBreakMode="middleTruncation" translatesAutoresizingMaskIntoConstraints="NO" id="csZ-iE-Non" customClass="ActionButton" customModule="Kiosk" customModuleProvider="target">
@@ -484,10 +482,7 @@
                                 <nil key="highlightedColor"/>
                             </label>
                             <view contentMode="scaleToFill" fixedFrame="YES" translatesAutoresizingMaskIntoConstraints="NO" id="dEl-EN-uRx" customClass="ORStackView">
-<<<<<<< HEAD
-=======
                                 <rect key="frame" x="251" y="98" width="522" height="563"/>
->>>>>>> 08bf9f0e
                                 <color key="backgroundColor" red="1" green="0.94264843532343234" blue="0.52602781247862018" alpha="1" colorSpace="calibratedRGB"/>
                             </view>
                             <button opaque="NO" contentMode="scaleToFill" ambiguous="YES" misplaced="YES" contentHorizontalAlignment="center" contentVerticalAlignment="center" buttonType="roundedRect" lineBreakMode="middleTruncation" translatesAutoresizingMaskIntoConstraints="NO" id="Lge-y1-hu2">
@@ -541,7 +536,6 @@
                         <rect key="frame" x="0.0" y="0.0" width="1024" height="768"/>
                         <autoresizingMask key="autoresizingMask" widthSizable="YES" heightSizable="YES"/>
                         <subviews>
-<<<<<<< HEAD
                             <view contentMode="scaleToFill" fixedFrame="YES" translatesAutoresizingMaskIntoConstraints="NO" id="KHb-zd-See">
                                 <color key="backgroundColor" red="0.8862745098" green="0.8862745098" blue="0.8862745098" alpha="1" colorSpace="calibratedRGB"/>
                             </view>
@@ -551,8 +545,6 @@
                                 <color key="textColor" cocoaTouchSystemColor="darkTextColor"/>
                                 <nil key="highlightedColor"/>
                             </label>
-=======
->>>>>>> 08bf9f0e
                             <textView clipsSubviews="YES" multipleTouchEnabled="YES" contentMode="scaleToFill" fixedFrame="YES" editable="NO" selectable="NO" translatesAutoresizingMaskIntoConstraints="NO" id="Sfd-A9-UBV">
                                 <color key="backgroundColor" white="1" alpha="1" colorSpace="calibratedWhite"/>
                                 <string key="text">Lorem ipsum dolor sit er elit lamet, consectetaur cillium adipisicing pecu, sed do eiusmod tempor incididunt ut labore et dolore magna aliqua. Ut enim ad minim veniam, quis nostrud exercitation ullamco laboris nisi ut aliquip ex ea commodo consequat. Duis aute irure dolor in reprehenderit in voluptate velit esse cillum dolore eu fugiat nulla pariatur. Excepteur sint occaecat cupidatat non proident, sunt in culpa qui officia deserunt mollit anim id est laborum. Nam liber te conscient to factor tum poen legum odioque civiuda.</string>
@@ -611,10 +603,7 @@
                         <autoresizingMask key="autoresizingMask" widthSizable="YES" heightSizable="YES"/>
                         <subviews>
                             <textView clipsSubviews="YES" multipleTouchEnabled="YES" contentMode="scaleToFill" fixedFrame="YES" translatesAutoresizingMaskIntoConstraints="NO" id="8uE-be-wKG">
-<<<<<<< HEAD
-=======
                                 <rect key="frame" x="251" y="134" width="522" height="529"/>
->>>>>>> 08bf9f0e
                                 <color key="backgroundColor" white="1" alpha="1" colorSpace="calibratedWhite"/>
                                 <string key="text">Lorem ipsum dolor sit er elit lamet, consectetaur cillium adipisicing pecu, sed do eiusmod tempor incididunt ut labore et dolore magna aliqua. Ut enim ad minim veniam, quis nostrud exercitation ullamco laboris nisi ut aliquip ex ea commodo consequat. Duis aute irure dolor in reprehenderit in voluptate velit esse cillum dolore eu fugiat nulla pariatur. Excepteur sint occaecat cupidatat non proident, sunt in culpa qui officia deserunt mollit anim id est laborum. Nam liber te conscient to factor tum poen legum odioque civiuda.</string>
                                 <fontDescription key="fontDescription" type="system" pointSize="14"/>
