import UIKit

public class ConfirmYourBidArtsyLoginViewController: UIViewController {

    @IBOutlet var emailTextField: UITextField!
    @IBOutlet var passwordTextField: UITextField!
    @IBOutlet var bidDetailsPreviewView: BidDetailsPreviewView!
    var createNewAccount = false

    @IBOutlet var confirmCredentialsButton: UIButton!
    lazy var provider:ReactiveMoyaProvider<ArtsyAPI> = Provider.sharedProvider

    public class func instantiateFromStoryboard() -> ConfirmYourBidArtsyLoginViewController {
        return UIStoryboard.fulfillment().viewControllerWithID(.ConfirmYourBidArtsyLogin) as ConfirmYourBidArtsyLoginViewController
    }

    override public func viewDidLoad() {
        super.viewDidLoad()

        let nav = self.fulfillmentNav()
        bidDetailsPreviewView.bidDetails = nav.bidDetails

        let emailTextSignal = emailTextField.rac_textSignal()
        let passwordTextSignal = passwordTextField.rac_textSignal()
        RAC(nav.bidDetails.newUser, "email") <~ emailTextSignal
        RAC(nav.bidDetails.newUser, "password") <~ passwordTextSignal

        let inputIsEmail = emailTextSignal.map(stringIsEmailAddress)
        let passwordIsLongEnough = passwordTextSignal.map(longerThan4CharString)
        let formIsValid = RACSignal.combineLatest([inputIsEmail, passwordIsLongEnough]).reduceAnd()

        confirmCredentialsButton.rac_command = RACCommand(enabled: formIsValid) { [weak self] _ in
            if (self == nil) {
                return RACSignal.empty()
            }
            return self!.xAuthSignal().try { (accessTokenDict, errorPointer) -> Bool in
                if let accessToken = accessTokenDict["access_token"] as? String {
                    self?.fulfillmentNav().xAccessToken = accessToken
                    return true
                } else {
                    errorPointer.memory = NSError(domain: "eidolon", code: 123, userInfo: [NSLocalizedDescriptionKey : "Error fetching access_token"])
                    return false
                }
            }.then {
                return self?.fulfillmentNav().updateUserCredentials() ?? RACSignal.empty()
            }.then {
                return self?.creditCardSignal().doNext { (cards) -> Void in
                    if (self == nil) { return }
                    if countElements(cards as [Card]) > 0 {
                        self!.performSegue(.EmailLoginConfirmedHighestBidder)
                    } else {
                        self!.performSegue(.ArtsyUserHasNotRegisteredCard)
                    }
                } ?? RACSignal.empty()
            }.doError { (error) -> Void in
                println("Error logging in: \(error.localizedDescription)")
            }
        }
    }
    
    public override func viewWillAppear(animated: Bool) {
        super.viewWillAppear(animated)
        emailTextField.becomeFirstResponder()
    }

    func xAuthSignal() -> RACSignal {
        let endpoint: ArtsyAPI = ArtsyAPI.XAuth(email: emailTextField.text, password: passwordTextField.text)
        return provider.request(endpoint, method:.GET, parameters: endpoint.defaultParameters).filterSuccessfulStatusCodes().mapJSON()
    }
    

<<<<<<< HEAD
    @IBAction func createNewAccountTapped(sender: AnyObject) {
        createNewAccount = true
        self.performSegue(.ArtsyUserHasNotRegisteredCard)
    }

    public override func prepareForSegue(segue: UIStoryboardSegue, sender: AnyObject?) {
        if segue == .ArtsyUserHasNotRegisteredCard {
            let registrationVC = segue.destinationViewController as RegisterViewController
            registrationVC.createNewUser = createNewAccount
        }
    }

    func checkForCreditCard() {
=======
    func creditCardSignal() -> RACSignal {
>>>>>>> e069e871
        let endpoint: ArtsyAPI = ArtsyAPI.MyCreditCards
        let authProvider = self.fulfillmentNav().loggedInProvider!
        return authProvider.request(endpoint, method:.GET, parameters: endpoint.defaultParameters).filterSuccessfulStatusCodes().mapJSON().mapToObjectArray(Card.self)
    }
}

private extension  ConfirmYourBidArtsyLoginViewController {

    @IBAction func dev_hasCardTapped(sender: AnyObject) {
        self.performSegue(.EmailLoginConfirmedHighestBidder)
    }

    @IBAction func dev_noCardFoundTapped(sender: AnyObject) {
        self.performSegue(.ArtsyUserHasNotRegisteredCard)
    }

}<|MERGE_RESOLUTION|>--- conflicted
+++ resolved
@@ -41,17 +41,21 @@
                     errorPointer.memory = NSError(domain: "eidolon", code: 123, userInfo: [NSLocalizedDescriptionKey : "Error fetching access_token"])
                     return false
                 }
+
             }.then {
                 return self?.fulfillmentNav().updateUserCredentials() ?? RACSignal.empty()
+
             }.then {
                 return self?.creditCardSignal().doNext { (cards) -> Void in
                     if (self == nil) { return }
+
                     if countElements(cards as [Card]) > 0 {
                         self!.performSegue(.EmailLoginConfirmedHighestBidder)
                     } else {
                         self!.performSegue(.ArtsyUserHasNotRegisteredCard)
                     }
                 } ?? RACSignal.empty()
+
             }.doError { (error) -> Void in
                 println("Error logging in: \(error.localizedDescription)")
             }
@@ -69,7 +73,6 @@
     }
     
 
-<<<<<<< HEAD
     @IBAction func createNewAccountTapped(sender: AnyObject) {
         createNewAccount = true
         self.performSegue(.ArtsyUserHasNotRegisteredCard)
@@ -82,10 +85,7 @@
         }
     }
 
-    func checkForCreditCard() {
-=======
     func creditCardSignal() -> RACSignal {
->>>>>>> e069e871
         let endpoint: ArtsyAPI = ArtsyAPI.MyCreditCards
         let authProvider = self.fulfillmentNav().loggedInProvider!
         return authProvider.request(endpoint, method:.GET, parameters: endpoint.defaultParameters).filterSuccessfulStatusCodes().mapJSON().mapToObjectArray(Card.self)
