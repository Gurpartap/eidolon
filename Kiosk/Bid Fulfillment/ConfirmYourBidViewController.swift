--- conflicted
+++ resolved
@@ -1,5 +1,4 @@
 import UIKit
-
 
 class ConfirmYourBidViewController: UIViewController {
 
@@ -58,14 +57,8 @@
                     // error to see if it's the original URL to know if the
                     // request suceedded
 
-<<<<<<< HEAD
-                self?.performSegue(.ConfirmyourBidArtsyLogin)
-                return
-            })
-=======
                     let moyaResponse = error.userInfo?["data"] as? MoyaResponse
                     let responseURL = moyaResponse?.response?.URL?.absoluteString?
->>>>>>> e069e871
 
                     if let responseURL = responseURL {
                         if (responseURL as NSString).containsString("v1/bidder/") {
@@ -74,7 +67,7 @@
                         }
                     }
 
-                    self?.performSegue(.ConfirmyourBidBidderNotFound)
+                    self?.performSegue(.ConfirmyourBidArtsyLogin)
                     return
                 }
             }
