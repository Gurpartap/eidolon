// !$*UTF8*$!
{
	archiveVersion = 1;
	classes = {
	};
	objectVersion = 46;
	objects = {

/* Begin PBXBuildFile section */
		5E04BF3519DD98B000687199 /* SaleArtworkTests.swift in Sources */ = {isa = PBXBuildFile; fileRef = 5E04BF3419DD98B000687199 /* SaleArtworkTests.swift */; };
		5E08488E19D06EE60078C571 /* Auctions.json in Resources */ = {isa = PBXBuildFile; fileRef = 5E08488C19D06EE60078C571 /* Auctions.json */; };
		5E08489B19D070DC0078C571 /* AuctionListings.json in Resources */ = {isa = PBXBuildFile; fileRef = 5E08489919D070DC0078C571 /* AuctionListings.json */; };
		5E0D702C19DADD8E0005AF46 /* TableCollectionViewCell.swift in Sources */ = {isa = PBXBuildFile; fileRef = 5EF2C0C519DAC18000263137 /* TableCollectionViewCell.swift */; };
		5E0D703E19DADD900005AF46 /* MasonryCollectionViewCell.swift in Sources */ = {isa = PBXBuildFile; fileRef = 5EF2C0C719DAC3F400263137 /* MasonryCollectionViewCell.swift */; };
		5E2B3D4B19DC063C00906A26 /* ListingsCollectionViewCell.swift in Sources */ = {isa = PBXBuildFile; fileRef = 5E2B3D4A19DC063C00906A26 /* ListingsCollectionViewCell.swift */; };
		5E37FF8919C1AD8100CA348E /* ArtsyAPI.swift in Sources */ = {isa = PBXBuildFile; fileRef = 5E37FF8819C1AD8100CA348E /* ArtsyAPI.swift */; };
		5E3DF3B419E5CF8A0098F3B0 /* RACSignal+Kiosk.swift in Sources */ = {isa = PBXBuildFile; fileRef = 5E5DA8E019E57E49000E5855 /* RACSignal+Kiosk.swift */; };
		5E3E53E619C3AA13002D8B9D /* XAppToken.swift in Sources */ = {isa = PBXBuildFile; fileRef = 5E3E53E519C3AA13002D8B9D /* XAppToken.swift */; };
		5E59DD3619913DD800A48370 /* AppDelegate.swift in Sources */ = {isa = PBXBuildFile; fileRef = 5E59DD3519913DD800A48370 /* AppDelegate.swift */; };
		5E59DD3819913DD800A48370 /* ListingsViewController.swift in Sources */ = {isa = PBXBuildFile; fileRef = 5E59DD3719913DD800A48370 /* ListingsViewController.swift */; };
		5E59DD3D19913DD800A48370 /* Images.xcassets in Resources */ = {isa = PBXBuildFile; fileRef = 5E59DD3C19913DD800A48370 /* Images.xcassets */; };
		5E5DA8E119E57E49000E5855 /* RACSignal+Kiosk.swift in Sources */ = {isa = PBXBuildFile; fileRef = 5E5DA8E019E57E49000E5855 /* RACSignal+Kiosk.swift */; };
		5E6ED5FE19C07A4300CF3398 /* Endpoint.swift in Sources */ = {isa = PBXBuildFile; fileRef = 5E6ED5FA19C07A4300CF3398 /* Endpoint.swift */; };
		5E6ED5FF19C07A4300CF3398 /* Moya.swift in Sources */ = {isa = PBXBuildFile; fileRef = 5E6ED5FB19C07A4300CF3398 /* Moya.swift */; };
		5E6ED60019C07A4300CF3398 /* Moya+ReactiveCocoa.swift in Sources */ = {isa = PBXBuildFile; fileRef = 5E6ED5FC19C07A4300CF3398 /* Moya+ReactiveCocoa.swift */; };
		5E6ED60119C07A4300CF3398 /* RACSignal+Moya.swift in Sources */ = {isa = PBXBuildFile; fileRef = 5E6ED5FD19C07A4300CF3398 /* RACSignal+Moya.swift */; };
		5E6ED61419C07ADF00CF3398 /* Alamofire.framework in Frameworks */ = {isa = PBXBuildFile; fileRef = 5E6ED61119C07AC300CF3398 /* Alamofire.framework */; };
		5E95FCB219D99871004D0C8F /* Constants.swift in Sources */ = {isa = PBXBuildFile; fileRef = 5E95FCB119D99871004D0C8F /* Constants.swift */; };
		5E95FCC019D99DB5004D0C8F /* Constants.swift in Sources */ = {isa = PBXBuildFile; fileRef = 5E95FCB119D99871004D0C8F /* Constants.swift */; };
		5EA137C019C72BD200D0B743 /* ArtsyAPISpec.swift in Sources */ = {isa = PBXBuildFile; fileRef = 5EA137BF19C72BD200D0B743 /* ArtsyAPISpec.swift */; };
		5EA137CB19C72BE100D0B743 /* XAppTokenSpec.swift in Sources */ = {isa = PBXBuildFile; fileRef = 5EA137CA19C72BE100D0B743 /* XAppTokenSpec.swift */; };
		5EA137CD19C733DE00D0B743 /* TestHelpers.swift in Sources */ = {isa = PBXBuildFile; fileRef = 5EA137CC19C733DE00D0B743 /* TestHelpers.swift */; };
		5EA33A8519DC7F2A007CF667 /* artwork.jpg in Resources */ = {isa = PBXBuildFile; fileRef = 5EA33A8419DC7F2A007CF667 /* artwork.jpg */; };
		5EA33A8619DC81CC007CF667 /* artwork.jpg in Resources */ = {isa = PBXBuildFile; fileRef = 5EA33A8419DC7F2A007CF667 /* artwork.jpg */; };
		5EA65C0119D5819C005EA4B4 /* SwitchView.swift in Sources */ = {isa = PBXBuildFile; fileRef = 5EA65C0019D5819C005EA4B4 /* SwitchView.swift */; };
		5EA65C0E19D5C57D005EA4B4 /* UIView+BooleanDependentAnimation.m in Sources */ = {isa = PBXBuildFile; fileRef = 5EA65C0D19D5C57D005EA4B4 /* UIView+BooleanDependentAnimation.m */; };
		5EA65C0F19D5FC98005EA4B4 /* SwitchView.swift in Sources */ = {isa = PBXBuildFile; fileRef = 5EA65C0019D5819C005EA4B4 /* SwitchView.swift */; };
		5EA65C1019D5FC9B005EA4B4 /* UIView+BooleanDependentAnimation.m in Sources */ = {isa = PBXBuildFile; fileRef = 5EA65C0D19D5C57D005EA4B4 /* UIView+BooleanDependentAnimation.m */; };
		5EA65C1319D5FCC4005EA4B4 /* SwitchViewSpec.swift in Sources */ = {isa = PBXBuildFile; fileRef = 5EA65C1219D5FCC4005EA4B4 /* SwitchViewSpec.swift */; };
		5EAC732519D0149A002F918A /* ReactiveCocoaBindings.swift in Sources */ = {isa = PBXBuildFile; fileRef = 5EAC732419D0149A002F918A /* ReactiveCocoaBindings.swift */; };
		5EAC733019D01617002F918A /* ReactiveCocoaBindingsTests.swift in Sources */ = {isa = PBXBuildFile; fileRef = 5EAC732F19D01617002F918A /* ReactiveCocoaBindingsTests.swift */; };
		5ED0997F19C31D8F00E5DD59 /* XApp.json in Resources */ = {isa = PBXBuildFile; fileRef = 5ED0997D19C31D8F00E5DD59 /* XApp.json */; };
		5EE221DA19DC52EA002EB3C7 /* ListingsCollectionViewCell.swift in Sources */ = {isa = PBXBuildFile; fileRef = 5E2B3D4A19DC063C00906A26 /* ListingsCollectionViewCell.swift */; };
		5EEE582E19B8AF4E007B01D0 /* Auction.storyboard in Resources */ = {isa = PBXBuildFile; fileRef = 5EEE582D19B8AF4E007B01D0 /* Auction.storyboard */; };
		5EEE583619B8AFD4007B01D0 /* Fulfillment.storyboard in Resources */ = {isa = PBXBuildFile; fileRef = 5EEE583519B8AFD4007B01D0 /* Fulfillment.storyboard */; };
		5EF2C0C619DAC18000263137 /* TableCollectionViewCell.swift in Sources */ = {isa = PBXBuildFile; fileRef = 5EF2C0C519DAC18000263137 /* TableCollectionViewCell.swift */; };
		5EF2C0C819DAC3F400263137 /* MasonryCollectionViewCell.swift in Sources */ = {isa = PBXBuildFile; fileRef = 5EF2C0C719DAC3F400263137 /* MasonryCollectionViewCell.swift */; };
		6007B42519DEFAA000EDF43E /* ConfirmYourBidPINViewControllerTests.swift in Sources */ = {isa = PBXBuildFile; fileRef = 6007B42419DEFAA000EDF43E /* ConfirmYourBidPINViewControllerTests.swift */; };
		600F5EFA19C879670027F587 /* SwipeCreditCardViewController.swift in Sources */ = {isa = PBXBuildFile; fileRef = 600F5EF919C879670027F587 /* SwipeCreditCardViewController.swift */; };
		600F5F0519C879DC0027F587 /* SwipeCreditCardViewControllerTests.swift in Sources */ = {isa = PBXBuildFile; fileRef = 600F5F0419C879DC0027F587 /* SwipeCreditCardViewControllerTests.swift */; };
		600F5F0919C880980027F587 /* UserCreationViewControllerTests.swift in Sources */ = {isa = PBXBuildFile; fileRef = 600F5F0819C880980027F587 /* UserCreationViewControllerTests.swift */; };
		600F5F0B19C882210027F587 /* ConfirmUserCreationViewController.swift in Sources */ = {isa = PBXBuildFile; fileRef = 600F5F0A19C882210027F587 /* ConfirmUserCreationViewController.swift */; };
		6017320D19CF24ED00A58B63 /* User.swift in Sources */ = {isa = PBXBuildFile; fileRef = 6017320C19CF24ED00A58B63 /* User.swift */; };
		6017320F19CF259400A58B63 /* CardHandler.swift in Sources */ = {isa = PBXBuildFile; fileRef = 6017320E19CF259400A58B63 /* CardHandler.swift */; };
		6017321519CF27B900A58B63 /* CardHandlerTests.swift in Sources */ = {isa = PBXBuildFile; fileRef = 6017321419CF27B900A58B63 /* CardHandlerTests.swift */; };
		601A6E3019DC58E700EBA5A5 /* NewUser.swift in Sources */ = {isa = PBXBuildFile; fileRef = 601A6E2F19DC58E700EBA5A5 /* NewUser.swift */; };
		601A6E3119DC58E700EBA5A5 /* NewUser.swift in Sources */ = {isa = PBXBuildFile; fileRef = 601A6E2F19DC58E700EBA5A5 /* NewUser.swift */; };
		601D01C319DEABFE0037568C /* TextField.swift in Sources */ = {isa = PBXBuildFile; fileRef = E68E94A119DDCB70001405A5 /* TextField.swift */; };
		60212C9119D5CA04001921E1 /* Image.swift in Sources */ = {isa = PBXBuildFile; fileRef = 60212C9019D5CA04001921E1 /* Image.swift */; };
		60212C9219D5CA04001921E1 /* Image.swift in Sources */ = {isa = PBXBuildFile; fileRef = 60212C9019D5CA04001921E1 /* Image.swift */; };
		60212C9D19D5EAF9001921E1 /* ArtworkTests.swift in Sources */ = {isa = PBXBuildFile; fileRef = 60212C9C19D5EAF9001921E1 /* ArtworkTests.swift */; };
		60212C9E19D5ECCE001921E1 /* SaleArtwork.swift in Sources */ = {isa = PBXBuildFile; fileRef = 60D976E719D3123B00DE9F3D /* SaleArtwork.swift */; };
		60212CA019D5F20C001921E1 /* ArtistTests.swift in Sources */ = {isa = PBXBuildFile; fileRef = 60212C9F19D5F20C001921E1 /* ArtistTests.swift */; };
		60212CA219D5F468001921E1 /* ImageTests.swift in Sources */ = {isa = PBXBuildFile; fileRef = 60212CA119D5F468001921E1 /* ImageTests.swift */; };
		6024DD5E19D8286B008E600A /* UIStoryboardSegueExtensions.swift in Sources */ = {isa = PBXBuildFile; fileRef = 6024DD5D19D8286B008E600A /* UIStoryboardSegueExtensions.swift */; };
		6024DD5F19D8286B008E600A /* UIStoryboardSegueExtensions.swift in Sources */ = {isa = PBXBuildFile; fileRef = 6024DD5D19D8286B008E600A /* UIStoryboardSegueExtensions.swift */; };
		602EFE4F19C6D09C002715C2 /* KeypadContainerView.swift in Sources */ = {isa = PBXBuildFile; fileRef = 602EFE4E19C6D09C002715C2 /* KeypadContainerView.swift */; };
		602FF2A419E2F5BF004C7AB3 /* ActiveAuctions.json in Resources */ = {isa = PBXBuildFile; fileRef = 602FF2A319E2F5BF004C7AB3 /* ActiveAuctions.json */; };
		602FF2A519E2F5BF004C7AB3 /* ActiveAuctions.json in Resources */ = {isa = PBXBuildFile; fileRef = 602FF2A319E2F5BF004C7AB3 /* ActiveAuctions.json */; };
		602FF2A719E2F5CE004C7AB3 /* CreatePINForBidder.json in Resources */ = {isa = PBXBuildFile; fileRef = 602FF2A619E2F5CE004C7AB3 /* CreatePINForBidder.json */; };
		602FF2A819E2F5CE004C7AB3 /* CreatePINForBidder.json in Resources */ = {isa = PBXBuildFile; fileRef = 602FF2A619E2F5CE004C7AB3 /* CreatePINForBidder.json */; };
		602FF2AA19E2F6C0004C7AB3 /* MyCreditCards.json in Resources */ = {isa = PBXBuildFile; fileRef = 602FF2A919E2F6C0004C7AB3 /* MyCreditCards.json */; };
		602FF2AB19E2F6C0004C7AB3 /* MyCreditCards.json in Resources */ = {isa = PBXBuildFile; fileRef = 602FF2A919E2F6C0004C7AB3 /* MyCreditCards.json */; };
		602FF2AD19E2FC14004C7AB3 /* Me.json in Resources */ = {isa = PBXBuildFile; fileRef = 602FF2AC19E2FC14004C7AB3 /* Me.json */; };
		602FF2AE19E2FC14004C7AB3 /* Me.json in Resources */ = {isa = PBXBuildFile; fileRef = 602FF2AC19E2FC14004C7AB3 /* Me.json */; };
		602FF2B019E2FE52004C7AB3 /* MyBiddersForAuction.json in Resources */ = {isa = PBXBuildFile; fileRef = 602FF2AF19E2FE52004C7AB3 /* MyBiddersForAuction.json */; };
		602FF2B119E2FE52004C7AB3 /* MyBiddersForAuction.json in Resources */ = {isa = PBXBuildFile; fileRef = 602FF2AF19E2FE52004C7AB3 /* MyBiddersForAuction.json */; };
		602FF2CA19E30FE9004C7AB3 /* FindBidder.json in Resources */ = {isa = PBXBuildFile; fileRef = 602FF2C919E30FE9004C7AB3 /* FindBidder.json */; };
		602FF2CB19E30FE9004C7AB3 /* FindBidder.json in Resources */ = {isa = PBXBuildFile; fileRef = 602FF2C919E30FE9004C7AB3 /* FindBidder.json */; };
		6030A0F319D18F5200B934CA /* Artwork.swift in Sources */ = {isa = PBXBuildFile; fileRef = 6030A0F219D18F5200B934CA /* Artwork.swift */; };
		6030A10019D192D000B934CA /* Artist.swift in Sources */ = {isa = PBXBuildFile; fileRef = 6030A0FF19D192D000B934CA /* Artist.swift */; };
		6030A10119D1931400B934CA /* PlaceBidViewController.swift in Sources */ = {isa = PBXBuildFile; fileRef = 60A3BC2D19BA01DC00EF3907 /* PlaceBidViewController.swift */; };
		6030A10219D1931400B934CA /* FulfillmentContainerViewController.swift in Sources */ = {isa = PBXBuildFile; fileRef = 60A8E7C419BE50640088ACEC /* FulfillmentContainerViewController.swift */; };
		6030A10319D1931400B934CA /* ConfirmYourBidViewController.swift in Sources */ = {isa = PBXBuildFile; fileRef = 605B855A19C6E4CF0009B16B /* ConfirmYourBidViewController.swift */; };
		6030A10419D1931400B934CA /* ConfirmYourBidPINViewController.swift in Sources */ = {isa = PBXBuildFile; fileRef = 60C620D919D180A20024D493 /* ConfirmYourBidPINViewController.swift */; };
		6030A10719D1931400B934CA /* ConfirmYourBidArtsyLoginViewController.swift in Sources */ = {isa = PBXBuildFile; fileRef = 605B856019C6E5990009B16B /* ConfirmYourBidArtsyLoginViewController.swift */; };
		6030A10819D1931400B934CA /* YouAreTheHighestBidderViewController.swift in Sources */ = {isa = PBXBuildFile; fileRef = 605B856219C6E5C30009B16B /* YouAreTheHighestBidderViewController.swift */; };
		6030A10919D1931400B934CA /* SwipeCreditCardViewController.swift in Sources */ = {isa = PBXBuildFile; fileRef = 600F5EF919C879670027F587 /* SwipeCreditCardViewController.swift */; };
		6030A10B19D1931400B934CA /* ConfirmUserCreationViewController.swift in Sources */ = {isa = PBXBuildFile; fileRef = 600F5F0A19C882210027F587 /* ConfirmUserCreationViewController.swift */; };
		6030A10E19D1931900B934CA /* User.swift in Sources */ = {isa = PBXBuildFile; fileRef = 6017320C19CF24ED00A58B63 /* User.swift */; };
		6030A10F19D1931900B934CA /* Artwork.swift in Sources */ = {isa = PBXBuildFile; fileRef = 6030A0F219D18F5200B934CA /* Artwork.swift */; };
		6030A11019D1931900B934CA /* Artist.swift in Sources */ = {isa = PBXBuildFile; fileRef = 6030A0FF19D192D000B934CA /* Artist.swift */; };
		6030A11119D1931C00B934CA /* CardHandler.swift in Sources */ = {isa = PBXBuildFile; fileRef = 6017320E19CF259400A58B63 /* CardHandler.swift */; };
		6030A11519D19F9E00B934CA /* StoryboardIdentifiers.swift in Sources */ = {isa = PBXBuildFile; fileRef = 60F104E319C0FB93002FF30C /* StoryboardIdentifiers.swift */; };
		6030A11619D1A04300B934CA /* KeypadView.swift in Sources */ = {isa = PBXBuildFile; fileRef = 60968DCF19C5B427001AB802 /* KeypadView.swift */; };
		6030A11719D1A05800B934CA /* KeypadContainerView.swift in Sources */ = {isa = PBXBuildFile; fileRef = 602EFE4E19C6D09C002715C2 /* KeypadContainerView.swift */; };
		6030A11819D1A06200B934CA /* Button.swift in Sources */ = {isa = PBXBuildFile; fileRef = 60F444EB19BDE0320030409F /* Button.swift */; };
		6030A11919D1A1EF00B934CA /* ArtsyAPI.swift in Sources */ = {isa = PBXBuildFile; fileRef = 5E37FF8819C1AD8100CA348E /* ArtsyAPI.swift */; };
		6030A11A19D1A1F300B934CA /* XAppToken.swift in Sources */ = {isa = PBXBuildFile; fileRef = 5E3E53E519C3AA13002D8B9D /* XAppToken.swift */; };
		6030A11B19D1A1F600B934CA /* ReactiveCocoaBindings.swift in Sources */ = {isa = PBXBuildFile; fileRef = 5EAC732419D0149A002F918A /* ReactiveCocoaBindings.swift */; };
		6030A11C19D1A23100B934CA /* Endpoint.swift in Sources */ = {isa = PBXBuildFile; fileRef = 5E6ED5FA19C07A4300CF3398 /* Endpoint.swift */; };
		6030A11D19D1A23100B934CA /* Moya.swift in Sources */ = {isa = PBXBuildFile; fileRef = 5E6ED5FB19C07A4300CF3398 /* Moya.swift */; };
		6030A11E19D1A23100B934CA /* Moya+ReactiveCocoa.swift in Sources */ = {isa = PBXBuildFile; fileRef = 5E6ED5FC19C07A4300CF3398 /* Moya+ReactiveCocoa.swift */; };
		6030A11F19D1A23100B934CA /* RACSignal+Moya.swift in Sources */ = {isa = PBXBuildFile; fileRef = 5E6ED5FD19C07A4300CF3398 /* RACSignal+Moya.swift */; };
		6030A12119D1A30D00B934CA /* ListingsViewController.swift in Sources */ = {isa = PBXBuildFile; fileRef = 5E59DD3719913DD800A48370 /* ListingsViewController.swift */; };
		6030A12219D1A31600B934CA /* KeypadView.xib in Resources */ = {isa = PBXBuildFile; fileRef = 60968DCD19C5B2AF001AB802 /* KeypadView.xib */; };
		6030A12319D1A3F100B934CA /* UIViewControllerExtensions.swift in Sources */ = {isa = PBXBuildFile; fileRef = 6092C4AE19CAEF9A003BE8EC /* UIViewControllerExtensions.swift */; };
		6030A12419D1A55000B934CA /* XApp.json in Resources */ = {isa = PBXBuildFile; fileRef = 5ED0997D19C31D8F00E5DD59 /* XApp.json */; };
		6030A12519D1A55000B934CA /* Auctions.json in Resources */ = {isa = PBXBuildFile; fileRef = 5E08488C19D06EE60078C571 /* Auctions.json */; };
		6030A12619D1A55000B934CA /* AuctionListings.json in Resources */ = {isa = PBXBuildFile; fileRef = 5E08489919D070DC0078C571 /* AuctionListings.json */; };
		6030A12719D1A55600B934CA /* edit_button@2x.png in Resources */ = {isa = PBXBuildFile; fileRef = 60D48B9419C89DE300A3CA88 /* edit_button@2x.png */; };
		6030A12819D1A63400B934CA /* Auction.storyboard in Resources */ = {isa = PBXBuildFile; fileRef = 5EEE582D19B8AF4E007B01D0 /* Auction.storyboard */; };
		6030A12919D1A63700B934CA /* Fulfillment.storyboard in Resources */ = {isa = PBXBuildFile; fileRef = 5EEE583519B8AFD4007B01D0 /* Fulfillment.storyboard */; };
		6030A12B19D1AA0F00B934CA /* KioskTests.swift in Sources */ = {isa = PBXBuildFile; fileRef = 6030A12A19D1AA0F00B934CA /* KioskTests.swift */; };
		603F8CC719BDF80C00B162C7 /* Nimble.framework in Frameworks */ = {isa = PBXBuildFile; fileRef = 603F8CB119BDF77700B162C7 /* Nimble.framework */; };
		603F8CC819BDF80C00B162C7 /* Quick.framework in Frameworks */ = {isa = PBXBuildFile; fileRef = 603F8CC419BDF78A00B162C7 /* Quick.framework */; };
		604AF5C019E14A020019884E /* RegisterFlowView.swift in Sources */ = {isa = PBXBuildFile; fileRef = 604AF5BF19E14A020019884E /* RegisterFlowView.swift */; };
		604AF5C119E14A020019884E /* RegisterFlowView.swift in Sources */ = {isa = PBXBuildFile; fileRef = 604AF5BF19E14A020019884E /* RegisterFlowView.swift */; };
		604B224319D3518F008D86C7 /* SystemTime.json in Resources */ = {isa = PBXBuildFile; fileRef = 604B224119D3518F008D86C7 /* SystemTime.json */; };
		604B224419D3518F008D86C7 /* SystemTime.json in Resources */ = {isa = PBXBuildFile; fileRef = 604B224119D3518F008D86C7 /* SystemTime.json */; };
		604B225219D359C3008D86C7 /* SystemTimeTests.swift in Sources */ = {isa = PBXBuildFile; fileRef = 604B225119D359C3008D86C7 /* SystemTimeTests.swift */; };
		604B225319D359C5008D86C7 /* SystemTime.swift in Sources */ = {isa = PBXBuildFile; fileRef = 60D976EB19D3172D00DE9F3D /* SystemTime.swift */; };
		6051290319E15F63004B05BF /* SnapshotExtension.swift in Sources */ = {isa = PBXBuildFile; fileRef = 6051290219E15F63004B05BF /* SnapshotExtension.swift */; };
		6051290519E19524004B05BF /* RegisterFlowViewTests.swift in Sources */ = {isa = PBXBuildFile; fileRef = 6051290419E19524004B05BF /* RegisterFlowViewTests.swift */; };
		605610D019D2D87100A2850A /* SimulatorOnlyView.swift in Sources */ = {isa = PBXBuildFile; fileRef = 60F0C89A19D2CA4D002B0F10 /* SimulatorOnlyView.swift */; };
		605610DB19D2DE2B00A2850A /* ConfirmYourBidEnterYourEmailViewController.swift in Sources */ = {isa = PBXBuildFile; fileRef = 605610DA19D2DE2B00A2850A /* ConfirmYourBidEnterYourEmailViewController.swift */; };
		605610DC19D2DE2B00A2850A /* ConfirmYourBidEnterYourEmailViewController.swift in Sources */ = {isa = PBXBuildFile; fileRef = 605610DA19D2DE2B00A2850A /* ConfirmYourBidEnterYourEmailViewController.swift */; };
		605B855B19C6E4CF0009B16B /* ConfirmYourBidViewController.swift in Sources */ = {isa = PBXBuildFile; fileRef = 605B855A19C6E4CF0009B16B /* ConfirmYourBidViewController.swift */; };
		605B856119C6E5990009B16B /* ConfirmYourBidArtsyLoginViewController.swift in Sources */ = {isa = PBXBuildFile; fileRef = 605B856019C6E5990009B16B /* ConfirmYourBidArtsyLoginViewController.swift */; };
		605B856319C6E5C30009B16B /* YouAreTheHighestBidderViewController.swift in Sources */ = {isa = PBXBuildFile; fileRef = 605B856219C6E5C30009B16B /* YouAreTheHighestBidderViewController.swift */; };
		605B856819C6EA380009B16B /* UIStoryboardExtensions.swift in Sources */ = {isa = PBXBuildFile; fileRef = 605B856719C6EA380009B16B /* UIStoryboardExtensions.swift */; };
		605B856A19C6F3940009B16B /* ConfirmYourBidViewControllerTests.swift in Sources */ = {isa = PBXBuildFile; fileRef = 605B856919C6F3940009B16B /* ConfirmYourBidViewControllerTests.swift */; };
		605B857019C6F4490009B16B /* ConfirmYourBidArtsyLoginViewControllerTests.swift in Sources */ = {isa = PBXBuildFile; fileRef = 605B856F19C6F4490009B16B /* ConfirmYourBidArtsyLoginViewControllerTests.swift */; };
		605B857219C6F4A90009B16B /* YouAreTheHighestBidderViewControllerTests.swift in Sources */ = {isa = PBXBuildFile; fileRef = 605B857119C6F4A90009B16B /* YouAreTheHighestBidderViewControllerTests.swift */; };
		6071320519DD3AE600CA46F4 /* BidDetails.swift in Sources */ = {isa = PBXBuildFile; fileRef = 6071320419DD3AE600CA46F4 /* BidDetails.swift */; };
		6071320619DD3AE600CA46F4 /* BidDetails.swift in Sources */ = {isa = PBXBuildFile; fileRef = 6071320419DD3AE600CA46F4 /* BidDetails.swift */; };
		6071321919DD4EC400CA46F4 /* FulfilmentNavigationController.swift in Sources */ = {isa = PBXBuildFile; fileRef = 6071321819DD4EC400CA46F4 /* FulfilmentNavigationController.swift */; };
		6071321A19DD4EC400CA46F4 /* FulfilmentNavigationController.swift in Sources */ = {isa = PBXBuildFile; fileRef = 6071321819DD4EC400CA46F4 /* FulfilmentNavigationController.swift */; };
		60885F7A19D9B19F0065A7AE /* LlamaKit.framework in Frameworks */ = {isa = PBXBuildFile; fileRef = 60FFC2E819D9A92B00284B9F /* LlamaKit.framework */; };
		60885F8919D9B28F0065A7AE /* LlamaKit.framework in CopyFiles */ = {isa = PBXBuildFile; fileRef = 60FFC2E819D9A92B00284B9F /* LlamaKit.framework */; settings = {ATTRIBUTES = (CodeSignOnCopy, RemoveHeadersOnCopy, ); }; };
		60885F8A19D9B28F0065A7AE /* ReactiveCocoa.framework in CopyFiles */ = {isa = PBXBuildFile; fileRef = 60FFC2D919D9A92100284B9F /* ReactiveCocoa.framework */; settings = {ATTRIBUTES = (CodeSignOnCopy, RemoveHeadersOnCopy, ); }; };
		60885F8C19D9B28F0065A7AE /* Alamofire.framework in CopyFiles */ = {isa = PBXBuildFile; fileRef = 5E6ED61119C07AC300CF3398 /* Alamofire.framework */; settings = {ATTRIBUTES = (CodeSignOnCopy, RemoveHeadersOnCopy, ); }; };
		6092C4AF19CAEF9A003BE8EC /* UIViewControllerExtensions.swift in Sources */ = {isa = PBXBuildFile; fileRef = 6092C4AE19CAEF9A003BE8EC /* UIViewControllerExtensions.swift */; };
		60968DCE19C5B2AF001AB802 /* KeypadView.xib in Resources */ = {isa = PBXBuildFile; fileRef = 60968DCD19C5B2AF001AB802 /* KeypadView.xib */; };
		60968DD019C5B427001AB802 /* KeypadView.swift in Sources */ = {isa = PBXBuildFile; fileRef = 60968DCF19C5B427001AB802 /* KeypadView.swift */; };
		60968DD319C5B80F001AB802 /* KeypadViewPreviewIB.png in Resources */ = {isa = PBXBuildFile; fileRef = 60968DD219C5B80F001AB802 /* KeypadViewPreviewIB.png */; };
		609A848919E50B7F00476A94 /* Card.swift in Sources */ = {isa = PBXBuildFile; fileRef = 609A848819E50B7F00476A94 /* Card.swift */; };
		609A848A19E50B7F00476A94 /* Card.swift in Sources */ = {isa = PBXBuildFile; fileRef = 609A848819E50B7F00476A94 /* Card.swift */; };
		609A848C19E52E7700476A94 /* RegisterViewController.swift in Sources */ = {isa = PBXBuildFile; fileRef = 609A848B19E52E7700476A94 /* RegisterViewController.swift */; };
		609A848D19E52E7700476A94 /* RegisterViewController.swift in Sources */ = {isa = PBXBuildFile; fileRef = 609A848B19E52E7700476A94 /* RegisterViewController.swift */; };
		609A848F19E537AA00476A94 /* RegistrationCoordinator.swift in Sources */ = {isa = PBXBuildFile; fileRef = 609A848E19E537AA00476A94 /* RegistrationCoordinator.swift */; };
		609A849019E537AA00476A94 /* RegistrationCoordinator.swift in Sources */ = {isa = PBXBuildFile; fileRef = 609A848E19E537AA00476A94 /* RegistrationCoordinator.swift */; };
		609A849319E53B1F00476A94 /* RegistrationEmailViewController.swift in Sources */ = {isa = PBXBuildFile; fileRef = 609A849219E53B1F00476A94 /* RegistrationEmailViewController.swift */; };
		609A849419E53B1F00476A94 /* RegistrationEmailViewController.swift in Sources */ = {isa = PBXBuildFile; fileRef = 609A849219E53B1F00476A94 /* RegistrationEmailViewController.swift */; };
		609A849719E53ED200476A94 /* RACFunctions.swift in Sources */ = {isa = PBXBuildFile; fileRef = 609A849619E53ED200476A94 /* RACFunctions.swift */; };
		609A849819E53ED200476A94 /* RACFunctions.swift in Sources */ = {isa = PBXBuildFile; fileRef = 609A849619E53ED200476A94 /* RACFunctions.swift */; };
		609A849A19E5416000476A94 /* RegistrationPasswordViewController.swift in Sources */ = {isa = PBXBuildFile; fileRef = 609A849919E5416000476A94 /* RegistrationPasswordViewController.swift */; };
		609A849B19E5416000476A94 /* RegistrationPasswordViewController.swift in Sources */ = {isa = PBXBuildFile; fileRef = 609A849919E5416000476A94 /* RegistrationPasswordViewController.swift */; };
		60A3BBE519B9F14C00EF3907 /* ListViewControllerTests.swift in Sources */ = {isa = PBXBuildFile; fileRef = 60A3BBE419B9F14C00EF3907 /* ListViewControllerTests.swift */; };
		60A3BC2E19BA01DC00EF3907 /* PlaceBidViewController.swift in Sources */ = {isa = PBXBuildFile; fileRef = 60A3BC2D19BA01DC00EF3907 /* PlaceBidViewController.swift */; };
		60A3BC3019BA054200EF3907 /* PlaceBidViewControllerTests.swift in Sources */ = {isa = PBXBuildFile; fileRef = 60A3BC2F19BA054200EF3907 /* PlaceBidViewControllerTests.swift */; };
		60A8E7C519BE50640088ACEC /* FulfillmentContainerViewController.swift in Sources */ = {isa = PBXBuildFile; fileRef = 60A8E7C419BE50640088ACEC /* FulfillmentContainerViewController.swift */; };
		60A8E7CF19BE5B7F0088ACEC /* FulfillmentContainerViewControllerTests.swift in Sources */ = {isa = PBXBuildFile; fileRef = 60A8E7CE19BE5B7F0088ACEC /* FulfillmentContainerViewControllerTests.swift */; };
		60C07A1719BE02A800868951 /* HaveValidSnapshot.swift in Sources */ = {isa = PBXBuildFile; fileRef = 5E2765FA19940F760003BAFA /* HaveValidSnapshot.swift */; };
		60C37DC319D4359E002E7A44 /* JSONAble.swift in Sources */ = {isa = PBXBuildFile; fileRef = 60C37DC219D4359E002E7A44 /* JSONAble.swift */; };
		60C37DC419D4359E002E7A44 /* JSONAble.swift in Sources */ = {isa = PBXBuildFile; fileRef = 60C37DC219D4359E002E7A44 /* JSONAble.swift */; };
		60C37DD119D44056002E7A44 /* SwiftyJSON.swift in Sources */ = {isa = PBXBuildFile; fileRef = 60C37DD019D44056002E7A44 /* SwiftyJSON.swift */; };
		60C37DD219D44056002E7A44 /* SwiftyJSON.swift in Sources */ = {isa = PBXBuildFile; fileRef = 60C37DD019D44056002E7A44 /* SwiftyJSON.swift */; };
		60C37DD419D44DCD002E7A44 /* BidTests.swift in Sources */ = {isa = PBXBuildFile; fileRef = 60C37DD319D44DCD002E7A44 /* BidTests.swift */; };
		60C37DD519D44DD9002E7A44 /* Bid.swift in Sources */ = {isa = PBXBuildFile; fileRef = 60D976E119D30F8B00DE9F3D /* Bid.swift */; };
		60C37DD719D45103002E7A44 /* BidderTests.swift in Sources */ = {isa = PBXBuildFile; fileRef = 60C37DD619D45103002E7A44 /* BidderTests.swift */; };
		60C37DD819D45151002E7A44 /* Bidder.swift in Sources */ = {isa = PBXBuildFile; fileRef = 60D976E319D30F9F00DE9F3D /* Bidder.swift */; };
		60C37DD919D45234002E7A44 /* Sale.swift in Sources */ = {isa = PBXBuildFile; fileRef = 60D976E919D3135200DE9F3D /* Sale.swift */; };
		60C37DDB19D45353002E7A44 /* SaleTests.swift in Sources */ = {isa = PBXBuildFile; fileRef = 60C37DDA19D45353002E7A44 /* SaleTests.swift */; };
		60C37DDC19D460DC002E7A44 /* BidderPosition.swift in Sources */ = {isa = PBXBuildFile; fileRef = 60D976E519D30FF700DE9F3D /* BidderPosition.swift */; };
		60C37DDE19D4655D002E7A44 /* BidderPositionTests.swift in Sources */ = {isa = PBXBuildFile; fileRef = 60C37DDD19D4655D002E7A44 /* BidderPositionTests.swift */; };
		60C37DE119D468A7002E7A44 /* RAC+JSONAble.swift in Sources */ = {isa = PBXBuildFile; fileRef = 60C37DE019D468A7002E7A44 /* RAC+JSONAble.swift */; };
		60C37DE219D468A7002E7A44 /* RAC+JSONAble.swift in Sources */ = {isa = PBXBuildFile; fileRef = 60C37DE019D468A7002E7A44 /* RAC+JSONAble.swift */; };
		60C620DA19D180A20024D493 /* ConfirmYourBidPINViewController.swift in Sources */ = {isa = PBXBuildFile; fileRef = 60C620D919D180A20024D493 /* ConfirmYourBidPINViewController.swift */; };
		60C6914119D6CBDA001F58FD /* RAC+JSONAbleTests.swift in Sources */ = {isa = PBXBuildFile; fileRef = 60C6914019D6CBDA001F58FD /* RAC+JSONAbleTests.swift */; };
		60D48B9519C89DE300A3CA88 /* edit_button@2x.png in Resources */ = {isa = PBXBuildFile; fileRef = 60D48B9419C89DE300A3CA88 /* edit_button@2x.png */; };
		60D976DD19D2F6DD00DE9F3D /* ConfirmYourBidEnterYourEmailViewControllerTests.swift in Sources */ = {isa = PBXBuildFile; fileRef = 60D976DC19D2F6DD00DE9F3D /* ConfirmYourBidEnterYourEmailViewControllerTests.swift */; };
		60D976DF19D2F7E700DE9F3D /* ConfirmYourBidPasswordViewController.swift in Sources */ = {isa = PBXBuildFile; fileRef = 60D976DE19D2F7E700DE9F3D /* ConfirmYourBidPasswordViewController.swift */; };
		60D976E019D2F81200DE9F3D /* ConfirmYourBidPasswordViewController.swift in Sources */ = {isa = PBXBuildFile; fileRef = 60D976DE19D2F7E700DE9F3D /* ConfirmYourBidPasswordViewController.swift */; };
		60D976E219D30F8B00DE9F3D /* Bid.swift in Sources */ = {isa = PBXBuildFile; fileRef = 60D976E119D30F8B00DE9F3D /* Bid.swift */; };
		60D976E419D30F9F00DE9F3D /* Bidder.swift in Sources */ = {isa = PBXBuildFile; fileRef = 60D976E319D30F9F00DE9F3D /* Bidder.swift */; };
		60D976E619D30FF700DE9F3D /* BidderPosition.swift in Sources */ = {isa = PBXBuildFile; fileRef = 60D976E519D30FF700DE9F3D /* BidderPosition.swift */; };
		60D976E819D3123B00DE9F3D /* SaleArtwork.swift in Sources */ = {isa = PBXBuildFile; fileRef = 60D976E719D3123B00DE9F3D /* SaleArtwork.swift */; };
		60D976EA19D3135200DE9F3D /* Sale.swift in Sources */ = {isa = PBXBuildFile; fileRef = 60D976E919D3135200DE9F3D /* Sale.swift */; };
		60D976EC19D3172D00DE9F3D /* SystemTime.swift in Sources */ = {isa = PBXBuildFile; fileRef = 60D976EB19D3172D00DE9F3D /* SystemTime.swift */; };
		60F0C89B19D2CA4D002B0F10 /* SimulatorOnlyView.swift in Sources */ = {isa = PBXBuildFile; fileRef = 60F0C89A19D2CA4D002B0F10 /* SimulatorOnlyView.swift */; };
		60F104E419C0FB94002FF30C /* StoryboardIdentifiers.swift in Sources */ = {isa = PBXBuildFile; fileRef = 60F104E319C0FB93002FF30C /* StoryboardIdentifiers.swift */; };
		60F444EC19BDE0320030409F /* Button.swift in Sources */ = {isa = PBXBuildFile; fileRef = 60F444EB19BDE0320030409F /* Button.swift */; };
		60FFC2A419D9442F00284B9F /* UserCredentials.swift in Sources */ = {isa = PBXBuildFile; fileRef = 60FFC2A319D9442F00284B9F /* UserCredentials.swift */; };
		60FFC2A519D9442F00284B9F /* UserCredentials.swift in Sources */ = {isa = PBXBuildFile; fileRef = 60FFC2A319D9442F00284B9F /* UserCredentials.swift */; };
		60FFC2B119D945BD00284B9F /* XAuth.json in Resources */ = {isa = PBXBuildFile; fileRef = 60FFC2AF19D945BD00284B9F /* XAuth.json */; };
		60FFC2B419D9493000284B9F /* XAppAuthentication.swift in Sources */ = {isa = PBXBuildFile; fileRef = 60FFC2B319D9493000284B9F /* XAppAuthentication.swift */; };
		60FFC2B519D9493000284B9F /* XAppAuthentication.swift in Sources */ = {isa = PBXBuildFile; fileRef = 60FFC2B319D9493000284B9F /* XAppAuthentication.swift */; };
		60FFC2B719D9496A00284B9F /* APIKeys.swift in Sources */ = {isa = PBXBuildFile; fileRef = 60FFC2B619D9496A00284B9F /* APIKeys.swift */; };
		60FFC2B819D9496A00284B9F /* APIKeys.swift in Sources */ = {isa = PBXBuildFile; fileRef = 60FFC2B619D9496A00284B9F /* APIKeys.swift */; };
		60FFC2EF19D9A94200284B9F /* ReactiveCocoa.framework in Frameworks */ = {isa = PBXBuildFile; fileRef = 60FFC2D919D9A92100284B9F /* ReactiveCocoa.framework */; };
		7D151931B70C40DA1918308E /* libPods-KioskTests.a in Frameworks */ = {isa = PBXBuildFile; fileRef = F02362ED531B4468B9C73044 /* libPods-KioskTests.a */; };
		961918F1D3EF491EA0AF220C /* libPods.a in Frameworks */ = {isa = PBXBuildFile; fileRef = 21A6ABDCBFE147D99BAEBD31 /* libPods.a */; };
		A165BB63FB9541B4A59991F6 /* libPods.a in Frameworks */ = {isa = PBXBuildFile; fileRef = 21A6ABDCBFE147D99BAEBD31 /* libPods.a */; };
		E68E94A219DDCB70001405A5 /* TextField.swift in Sources */ = {isa = PBXBuildFile; fileRef = E68E94A119DDCB70001405A5 /* TextField.swift */; };
		E6FA920D19E43FD90064480A /* TextFieldTests.swift in Sources */ = {isa = PBXBuildFile; fileRef = E6FA920B19E43FD90064480A /* TextFieldTests.swift */; };
/* End PBXBuildFile section */

/* Begin PBXContainerItemProxy section */
		5E59DD4319913DD800A48370 /* PBXContainerItemProxy */ = {
			isa = PBXContainerItemProxy;
			containerPortal = 5E59DD2819913DD800A48370 /* Project object */;
			proxyType = 1;
			remoteGlobalIDString = 5E59DD2F19913DD800A48370;
			remoteInfo = Kiosk;
		};
		5E6ED61019C07AC300CF3398 /* PBXContainerItemProxy */ = {
			isa = PBXContainerItemProxy;
			containerPortal = 5E6ED60B19C07AC300CF3398 /* Alamofire.xcodeproj */;
			proxyType = 2;
			remoteGlobalIDString = F8111E3319A95C8B0040E7D1;
			remoteInfo = Alamofire;
		};
		5E6ED61219C07AC300CF3398 /* PBXContainerItemProxy */ = {
			isa = PBXContainerItemProxy;
			containerPortal = 5E6ED60B19C07AC300CF3398 /* Alamofire.xcodeproj */;
			proxyType = 2;
			remoteGlobalIDString = F8111E3E19A95C8B0040E7D1;
			remoteInfo = AlamofireTests;
		};
		5E6ED61519C07AE400CF3398 /* PBXContainerItemProxy */ = {
			isa = PBXContainerItemProxy;
			containerPortal = 5E6ED60B19C07AC300CF3398 /* Alamofire.xcodeproj */;
			proxyType = 1;
			remoteGlobalIDString = F8111E3219A95C8B0040E7D1;
			remoteInfo = Alamofire;
		};
		603F8CB019BDF77700B162C7 /* PBXContainerItemProxy */ = {
			isa = PBXContainerItemProxy;
			containerPortal = 5E28C2031993B9E50066DB4D /* Nimble.xcodeproj */;
			proxyType = 2;
			remoteGlobalIDString = 1F1A74291940169200FFFC47;
			remoteInfo = "Nimble-iOS";
		};
		603F8CB219BDF77700B162C7 /* PBXContainerItemProxy */ = {
			isa = PBXContainerItemProxy;
			containerPortal = 5E28C2031993B9E50066DB4D /* Nimble.xcodeproj */;
			proxyType = 2;
			remoteGlobalIDString = 1F1A74341940169200FFFC47;
			remoteInfo = "Nimble-iOSTests";
		};
		603F8CB419BDF77700B162C7 /* PBXContainerItemProxy */ = {
			isa = PBXContainerItemProxy;
			containerPortal = 5E28C2031993B9E50066DB4D /* Nimble.xcodeproj */;
			proxyType = 2;
			remoteGlobalIDString = 1F925EAD195C0D6300ED456B;
			remoteInfo = "Nimble-OSX";
		};
		603F8CB619BDF77700B162C7 /* PBXContainerItemProxy */ = {
			isa = PBXContainerItemProxy;
			containerPortal = 5E28C2031993B9E50066DB4D /* Nimble.xcodeproj */;
			proxyType = 2;
			remoteGlobalIDString = 1F925EB7195C0D6300ED456B;
			remoteInfo = "Nimble-OSXTests";
		};
		603F8CBF19BDF78A00B162C7 /* PBXContainerItemProxy */ = {
			isa = PBXContainerItemProxy;
			containerPortal = 5E28C1F31993B9D10066DB4D /* Quick.xcodeproj */;
			proxyType = 2;
			remoteGlobalIDString = DAEB6B8E1943873100289F44;
			remoteInfo = Quick;
		};
		603F8CC119BDF78A00B162C7 /* PBXContainerItemProxy */ = {
			isa = PBXContainerItemProxy;
			containerPortal = 5E28C1F31993B9D10066DB4D /* Quick.xcodeproj */;
			proxyType = 2;
			remoteGlobalIDString = DAEB6B991943873100289F44;
			remoteInfo = QuickTests;
		};
		603F8CC319BDF78A00B162C7 /* PBXContainerItemProxy */ = {
			isa = PBXContainerItemProxy;
			containerPortal = 5E28C1F31993B9D10066DB4D /* Quick.xcodeproj */;
			proxyType = 2;
			remoteGlobalIDString = 5A5D117C19473F2100F6D13D;
			remoteInfo = "Quick-iOS";
		};
		603F8CC519BDF78A00B162C7 /* PBXContainerItemProxy */ = {
			isa = PBXContainerItemProxy;
			containerPortal = 5E28C1F31993B9D10066DB4D /* Quick.xcodeproj */;
			proxyType = 2;
			remoteGlobalIDString = 5A5D118619473F2100F6D13D;
			remoteInfo = "Quick-iOSTests";
		};
		60FFC2D819D9A92100284B9F /* PBXContainerItemProxy */ = {
			isa = PBXContainerItemProxy;
			containerPortal = 60FFC2D119D9A92100284B9F /* ReactiveCocoa.xcodeproj */;
			proxyType = 2;
			remoteGlobalIDString = D047967319666BF30066B267;
			remoteInfo = "ReactiveCocoa-Mac";
		};
		60FFC2DA19D9A92100284B9F /* PBXContainerItemProxy */ = {
			isa = PBXContainerItemProxy;
			containerPortal = 60FFC2D119D9A92100284B9F /* ReactiveCocoa.xcodeproj */;
			proxyType = 2;
			remoteGlobalIDString = D047967E19666BF30066B267;
			remoteInfo = "ReactiveCocoa-MacTests";
		};
		60FFC2DC19D9A92100284B9F /* PBXContainerItemProxy */ = {
			isa = PBXContainerItemProxy;
			containerPortal = 60FFC2D119D9A92100284B9F /* ReactiveCocoa.xcodeproj */;
			proxyType = 2;
			remoteGlobalIDString = D047969A19666CBF0066B267;
			remoteInfo = "ReactiveCocoa-iOS";
		};
		60FFC2DE19D9A92100284B9F /* PBXContainerItemProxy */ = {
			isa = PBXContainerItemProxy;
			containerPortal = 60FFC2D119D9A92100284B9F /* ReactiveCocoa.xcodeproj */;
			proxyType = 2;
			remoteGlobalIDString = D04796A419666CBF0066B267;
			remoteInfo = "ReactiveCocoa-iOSTests";
		};
		60FFC2E719D9A92B00284B9F /* PBXContainerItemProxy */ = {
			isa = PBXContainerItemProxy;
			containerPortal = 60FFC2E019D9A92B00284B9F /* LlamaKit.xcodeproj */;
			proxyType = 2;
			remoteGlobalIDString = FB2F8D8119BF637B00E4C49E;
			remoteInfo = "LlamaKit-iOS";
		};
		60FFC2E919D9A92B00284B9F /* PBXContainerItemProxy */ = {
			isa = PBXContainerItemProxy;
			containerPortal = 60FFC2E019D9A92B00284B9F /* LlamaKit.xcodeproj */;
			proxyType = 2;
			remoteGlobalIDString = FB2F8D8C19BF637B00E4C49E;
			remoteInfo = "LlamaKit-iOSTests";
		};
		60FFC2EB19D9A92B00284B9F /* PBXContainerItemProxy */ = {
			isa = PBXContainerItemProxy;
			containerPortal = 60FFC2E019D9A92B00284B9F /* LlamaKit.xcodeproj */;
			proxyType = 2;
			remoteGlobalIDString = D0297D1019D67999009986A9;
			remoteInfo = "LlamaKit-Mac";
		};
		60FFC2ED19D9A92B00284B9F /* PBXContainerItemProxy */ = {
			isa = PBXContainerItemProxy;
			containerPortal = 60FFC2E019D9A92B00284B9F /* LlamaKit.xcodeproj */;
			proxyType = 2;
			remoteGlobalIDString = D0297D1A19D67999009986A9;
			remoteInfo = "LlamaKit-MacTests";
		};
/* End PBXContainerItemProxy section */

/* Begin PBXCopyFilesBuildPhase section */
		60885F8819D9B27D0065A7AE /* CopyFiles */ = {
			isa = PBXCopyFilesBuildPhase;
			buildActionMask = 2147483647;
			dstPath = "";
			dstSubfolderSpec = 10;
			files = (
				60885F8919D9B28F0065A7AE /* LlamaKit.framework in CopyFiles */,
				60885F8A19D9B28F0065A7AE /* ReactiveCocoa.framework in CopyFiles */,
				60885F8C19D9B28F0065A7AE /* Alamofire.framework in CopyFiles */,
			);
			runOnlyForDeploymentPostprocessing = 0;
		};
/* End PBXCopyFilesBuildPhase section */

/* Begin PBXFileReference section */
		21A6ABDCBFE147D99BAEBD31 /* libPods.a */ = {isa = PBXFileReference; explicitFileType = archive.ar; includeInIndex = 0; path = libPods.a; sourceTree = BUILT_PRODUCTS_DIR; };
		29AC0C40EA1BBED255C77D7F /* Pods.beta.xcconfig */ = {isa = PBXFileReference; includeInIndex = 1; lastKnownFileType = text.xcconfig; name = Pods.beta.xcconfig; path = "Pods/Target Support Files/Pods/Pods.beta.xcconfig"; sourceTree = "<group>"; };
		3AC32AD043F3010C4064D172 /* Pods.release.xcconfig */ = {isa = PBXFileReference; includeInIndex = 1; lastKnownFileType = text.xcconfig; name = Pods.release.xcconfig; path = "Pods/Target Support Files/Pods/Pods.release.xcconfig"; sourceTree = "<group>"; };
		46ACE072A30FD791981A83FC /* Pods.debug.xcconfig */ = {isa = PBXFileReference; includeInIndex = 1; lastKnownFileType = text.xcconfig; name = Pods.debug.xcconfig; path = "Pods/Target Support Files/Pods/Pods.debug.xcconfig"; sourceTree = "<group>"; };
		4A43B593C169F6607C344ABF /* Pods-KioskTests.release.xcconfig */ = {isa = PBXFileReference; includeInIndex = 1; lastKnownFileType = text.xcconfig; name = "Pods-KioskTests.release.xcconfig"; path = "Pods/Target Support Files/Pods-KioskTests/Pods-KioskTests.release.xcconfig"; sourceTree = "<group>"; };
		5E04BF3419DD98B000687199 /* SaleArtworkTests.swift */ = {isa = PBXFileReference; fileEncoding = 4; lastKnownFileType = sourcecode.swift; path = SaleArtworkTests.swift; sourceTree = "<group>"; };
		5E08488C19D06EE60078C571 /* Auctions.json */ = {isa = PBXFileReference; fileEncoding = 4; lastKnownFileType = text.json; name = Auctions.json; path = "Stubbed Responses/Auctions.json"; sourceTree = "<group>"; };
		5E08489919D070DC0078C571 /* AuctionListings.json */ = {isa = PBXFileReference; fileEncoding = 4; lastKnownFileType = text.json; name = AuctionListings.json; path = "Stubbed Responses/AuctionListings.json"; sourceTree = "<group>"; };
		5E2765EC19940F3F0003BAFA /* KioskTests-Bridging-Header.h */ = {isa = PBXFileReference; lastKnownFileType = sourcecode.c.h; name = "KioskTests-Bridging-Header.h"; path = "../KioskTests-Bridging-Header.h"; sourceTree = "<group>"; };
		5E2765FA19940F760003BAFA /* HaveValidSnapshot.swift */ = {isa = PBXFileReference; fileEncoding = 4; lastKnownFileType = sourcecode.swift; path = HaveValidSnapshot.swift; sourceTree = "<group>"; };
		5E28C1F31993B9D10066DB4D /* Quick.xcodeproj */ = {isa = PBXFileReference; lastKnownFileType = "wrapper.pb-project"; name = Quick.xcodeproj; path = submodules/Quick/Quick/Quick.xcodeproj; sourceTree = "<group>"; };
		5E28C2031993B9E50066DB4D /* Nimble.xcodeproj */ = {isa = PBXFileReference; lastKnownFileType = "wrapper.pb-project"; name = Nimble.xcodeproj; path = submodules/Nimble/Nimble.xcodeproj; sourceTree = "<group>"; };
		5E2B3D4A19DC063C00906A26 /* ListingsCollectionViewCell.swift */ = {isa = PBXFileReference; fileEncoding = 4; lastKnownFileType = sourcecode.swift; path = ListingsCollectionViewCell.swift; sourceTree = "<group>"; };
		5E37FF8819C1AD8100CA348E /* ArtsyAPI.swift */ = {isa = PBXFileReference; fileEncoding = 4; lastKnownFileType = sourcecode.swift; path = ArtsyAPI.swift; sourceTree = "<group>"; };
		5E3E53E519C3AA13002D8B9D /* XAppToken.swift */ = {isa = PBXFileReference; fileEncoding = 4; lastKnownFileType = sourcecode.swift; path = XAppToken.swift; sourceTree = "<group>"; };
		5E59DD3019913DD800A48370 /* Kiosk.app */ = {isa = PBXFileReference; explicitFileType = wrapper.application; includeInIndex = 0; path = Kiosk.app; sourceTree = BUILT_PRODUCTS_DIR; };
		5E59DD3419913DD800A48370 /* Info.plist */ = {isa = PBXFileReference; lastKnownFileType = text.plist.xml; path = Info.plist; sourceTree = "<group>"; };
		5E59DD3519913DD800A48370 /* AppDelegate.swift */ = {isa = PBXFileReference; lastKnownFileType = sourcecode.swift; path = AppDelegate.swift; sourceTree = "<group>"; };
		5E59DD3719913DD800A48370 /* ListingsViewController.swift */ = {isa = PBXFileReference; lastKnownFileType = sourcecode.swift; name = ListingsViewController.swift; path = "Auction Listings/ListingsViewController.swift"; sourceTree = "<group>"; };
		5E59DD3C19913DD800A48370 /* Images.xcassets */ = {isa = PBXFileReference; lastKnownFileType = folder.assetcatalog; name = Images.xcassets; path = ../Images.xcassets; sourceTree = "<group>"; };
		5E59DD4219913DD800A48370 /* KioskTests.xctest */ = {isa = PBXFileReference; explicitFileType = wrapper.cfbundle; includeInIndex = 0; path = KioskTests.xctest; sourceTree = BUILT_PRODUCTS_DIR; };
		5E59DD4719913DD900A48370 /* Info.plist */ = {isa = PBXFileReference; lastKnownFileType = text.plist.xml; path = Info.plist; sourceTree = "<group>"; };
		5E59DD53199147EC00A48370 /* PodsBridgingHeader.h */ = {isa = PBXFileReference; lastKnownFileType = sourcecode.c.h; path = PodsBridgingHeader.h; sourceTree = "<group>"; };
		5E5DA8E019E57E49000E5855 /* RACSignal+Kiosk.swift */ = {isa = PBXFileReference; fileEncoding = 4; lastKnownFileType = sourcecode.swift; path = "RACSignal+Kiosk.swift"; sourceTree = "<group>"; };
		5E6ED5FA19C07A4300CF3398 /* Endpoint.swift */ = {isa = PBXFileReference; fileEncoding = 4; lastKnownFileType = sourcecode.swift; name = Endpoint.swift; path = submodules/Moya/Endpoint.swift; sourceTree = SOURCE_ROOT; };
		5E6ED5FB19C07A4300CF3398 /* Moya.swift */ = {isa = PBXFileReference; fileEncoding = 4; lastKnownFileType = sourcecode.swift; name = Moya.swift; path = submodules/Moya/Moya.swift; sourceTree = SOURCE_ROOT; };
		5E6ED5FC19C07A4300CF3398 /* Moya+ReactiveCocoa.swift */ = {isa = PBXFileReference; fileEncoding = 4; lastKnownFileType = sourcecode.swift; name = "Moya+ReactiveCocoa.swift"; path = "submodules/Moya/Moya+ReactiveCocoa.swift"; sourceTree = SOURCE_ROOT; };
		5E6ED5FD19C07A4300CF3398 /* RACSignal+Moya.swift */ = {isa = PBXFileReference; fileEncoding = 4; lastKnownFileType = sourcecode.swift; name = "RACSignal+Moya.swift"; path = "submodules/Moya/RACSignal+Moya.swift"; sourceTree = SOURCE_ROOT; };
		5E6ED60B19C07AC300CF3398 /* Alamofire.xcodeproj */ = {isa = PBXFileReference; lastKnownFileType = "wrapper.pb-project"; name = Alamofire.xcodeproj; path = submodules/Moya/submodules/Alamofire/Alamofire.xcodeproj; sourceTree = SOURCE_ROOT; };
		5E95FCB119D99871004D0C8F /* Constants.swift */ = {isa = PBXFileReference; fileEncoding = 4; lastKnownFileType = sourcecode.swift; path = Constants.swift; sourceTree = "<group>"; };
		5EA137BF19C72BD200D0B743 /* ArtsyAPISpec.swift */ = {isa = PBXFileReference; fileEncoding = 4; lastKnownFileType = sourcecode.swift; path = ArtsyAPISpec.swift; sourceTree = "<group>"; };
		5EA137CA19C72BE100D0B743 /* XAppTokenSpec.swift */ = {isa = PBXFileReference; fileEncoding = 4; lastKnownFileType = sourcecode.swift; path = XAppTokenSpec.swift; sourceTree = "<group>"; };
		5EA137CC19C733DE00D0B743 /* TestHelpers.swift */ = {isa = PBXFileReference; fileEncoding = 4; lastKnownFileType = sourcecode.swift; path = TestHelpers.swift; sourceTree = "<group>"; };
		5EA33A8419DC7F2A007CF667 /* artwork.jpg */ = {isa = PBXFileReference; lastKnownFileType = image.jpeg; path = artwork.jpg; sourceTree = "<group>"; };
		5EA65C0019D5819C005EA4B4 /* SwitchView.swift */ = {isa = PBXFileReference; fileEncoding = 4; lastKnownFileType = sourcecode.swift; path = SwitchView.swift; sourceTree = "<group>"; };
		5EA65C0C19D5C57D005EA4B4 /* UIView+BooleanDependentAnimation.h */ = {isa = PBXFileReference; fileEncoding = 4; lastKnownFileType = sourcecode.c.h; name = "UIView+BooleanDependentAnimation.h"; path = "Categories/UIView+BooleanDependentAnimation.h"; sourceTree = "<group>"; };
		5EA65C0D19D5C57D005EA4B4 /* UIView+BooleanDependentAnimation.m */ = {isa = PBXFileReference; fileEncoding = 4; lastKnownFileType = sourcecode.c.objc; name = "UIView+BooleanDependentAnimation.m"; path = "Categories/UIView+BooleanDependentAnimation.m"; sourceTree = "<group>"; };
		5EA65C1219D5FCC4005EA4B4 /* SwitchViewSpec.swift */ = {isa = PBXFileReference; fileEncoding = 4; lastKnownFileType = sourcecode.swift; path = SwitchViewSpec.swift; sourceTree = "<group>"; };
		5EAC732419D0149A002F918A /* ReactiveCocoaBindings.swift */ = {isa = PBXFileReference; fileEncoding = 4; lastKnownFileType = sourcecode.swift; path = ReactiveCocoaBindings.swift; sourceTree = "<group>"; };
		5EAC732F19D01617002F918A /* ReactiveCocoaBindingsTests.swift */ = {isa = PBXFileReference; fileEncoding = 4; lastKnownFileType = sourcecode.swift; path = ReactiveCocoaBindingsTests.swift; sourceTree = "<group>"; };
		5ED0997D19C31D8F00E5DD59 /* XApp.json */ = {isa = PBXFileReference; fileEncoding = 4; lastKnownFileType = text.json; name = XApp.json; path = "Stubbed Responses/XApp.json"; sourceTree = "<group>"; };
		5EEE582D19B8AF4E007B01D0 /* Auction.storyboard */ = {isa = PBXFileReference; fileEncoding = 4; lastKnownFileType = file.storyboard; path = Auction.storyboard; sourceTree = "<group>"; };
		5EEE583519B8AFD4007B01D0 /* Fulfillment.storyboard */ = {isa = PBXFileReference; fileEncoding = 4; lastKnownFileType = file.storyboard; path = Fulfillment.storyboard; sourceTree = "<group>"; };
		5EF2C0C519DAC18000263137 /* TableCollectionViewCell.swift */ = {isa = PBXFileReference; fileEncoding = 4; lastKnownFileType = sourcecode.swift; name = TableCollectionViewCell.swift; path = "Auction Listings/TableCollectionViewCell.swift"; sourceTree = "<group>"; };
		5EF2C0C719DAC3F400263137 /* MasonryCollectionViewCell.swift */ = {isa = PBXFileReference; fileEncoding = 4; lastKnownFileType = sourcecode.swift; name = MasonryCollectionViewCell.swift; path = "Auction Listings/MasonryCollectionViewCell.swift"; sourceTree = "<group>"; };
		6007B42419DEFAA000EDF43E /* ConfirmYourBidPINViewControllerTests.swift */ = {isa = PBXFileReference; fileEncoding = 4; lastKnownFileType = sourcecode.swift; path = ConfirmYourBidPINViewControllerTests.swift; sourceTree = "<group>"; };
		600F5EF919C879670027F587 /* SwipeCreditCardViewController.swift */ = {isa = PBXFileReference; fileEncoding = 4; lastKnownFileType = sourcecode.swift; path = SwipeCreditCardViewController.swift; sourceTree = "<group>"; };
		600F5F0419C879DC0027F587 /* SwipeCreditCardViewControllerTests.swift */ = {isa = PBXFileReference; fileEncoding = 4; lastKnownFileType = sourcecode.swift; path = SwipeCreditCardViewControllerTests.swift; sourceTree = "<group>"; };
		600F5F0819C880980027F587 /* UserCreationViewControllerTests.swift */ = {isa = PBXFileReference; fileEncoding = 4; lastKnownFileType = sourcecode.swift; path = UserCreationViewControllerTests.swift; sourceTree = "<group>"; };
		600F5F0A19C882210027F587 /* ConfirmUserCreationViewController.swift */ = {isa = PBXFileReference; fileEncoding = 4; lastKnownFileType = sourcecode.swift; path = ConfirmUserCreationViewController.swift; sourceTree = "<group>"; };
		6017320C19CF24ED00A58B63 /* User.swift */ = {isa = PBXFileReference; fileEncoding = 4; lastKnownFileType = sourcecode.swift; path = User.swift; sourceTree = "<group>"; };
		6017320E19CF259400A58B63 /* CardHandler.swift */ = {isa = PBXFileReference; fileEncoding = 4; lastKnownFileType = sourcecode.swift; path = CardHandler.swift; sourceTree = "<group>"; };
		6017321419CF27B900A58B63 /* CardHandlerTests.swift */ = {isa = PBXFileReference; fileEncoding = 4; lastKnownFileType = sourcecode.swift; path = CardHandlerTests.swift; sourceTree = "<group>"; };
		601A6E2F19DC58E700EBA5A5 /* NewUser.swift */ = {isa = PBXFileReference; fileEncoding = 4; lastKnownFileType = sourcecode.swift; path = NewUser.swift; sourceTree = "<group>"; };
		60212C9019D5CA04001921E1 /* Image.swift */ = {isa = PBXFileReference; fileEncoding = 4; lastKnownFileType = sourcecode.swift; path = Image.swift; sourceTree = "<group>"; };
		60212C9C19D5EAF9001921E1 /* ArtworkTests.swift */ = {isa = PBXFileReference; fileEncoding = 4; lastKnownFileType = sourcecode.swift; path = ArtworkTests.swift; sourceTree = "<group>"; };
		60212C9F19D5F20C001921E1 /* ArtistTests.swift */ = {isa = PBXFileReference; fileEncoding = 4; lastKnownFileType = sourcecode.swift; path = ArtistTests.swift; sourceTree = "<group>"; };
		60212CA119D5F468001921E1 /* ImageTests.swift */ = {isa = PBXFileReference; fileEncoding = 4; lastKnownFileType = sourcecode.swift; path = ImageTests.swift; sourceTree = "<group>"; };
		6024DD5D19D8286B008E600A /* UIStoryboardSegueExtensions.swift */ = {isa = PBXFileReference; fileEncoding = 4; lastKnownFileType = sourcecode.swift; path = UIStoryboardSegueExtensions.swift; sourceTree = "<group>"; };
		602EFE4E19C6D09C002715C2 /* KeypadContainerView.swift */ = {isa = PBXFileReference; fileEncoding = 4; lastKnownFileType = sourcecode.swift; path = KeypadContainerView.swift; sourceTree = "<group>"; };
		602FF2A319E2F5BF004C7AB3 /* ActiveAuctions.json */ = {isa = PBXFileReference; fileEncoding = 4; lastKnownFileType = text.json; path = ActiveAuctions.json; sourceTree = "<group>"; };
		602FF2A619E2F5CE004C7AB3 /* CreatePINForBidder.json */ = {isa = PBXFileReference; fileEncoding = 4; lastKnownFileType = text.json; path = CreatePINForBidder.json; sourceTree = "<group>"; };
		602FF2A919E2F6C0004C7AB3 /* MyCreditCards.json */ = {isa = PBXFileReference; fileEncoding = 4; lastKnownFileType = text.json; path = MyCreditCards.json; sourceTree = "<group>"; };
		602FF2AC19E2FC14004C7AB3 /* Me.json */ = {isa = PBXFileReference; fileEncoding = 4; lastKnownFileType = text.json; path = Me.json; sourceTree = "<group>"; };
		602FF2AF19E2FE52004C7AB3 /* MyBiddersForAuction.json */ = {isa = PBXFileReference; fileEncoding = 4; lastKnownFileType = text.json; path = MyBiddersForAuction.json; sourceTree = "<group>"; };
		602FF2C919E30FE9004C7AB3 /* FindBidder.json */ = {isa = PBXFileReference; fileEncoding = 4; lastKnownFileType = text.json; path = FindBidder.json; sourceTree = "<group>"; };
		6030A0F219D18F5200B934CA /* Artwork.swift */ = {isa = PBXFileReference; fileEncoding = 4; lastKnownFileType = sourcecode.swift; path = Artwork.swift; sourceTree = "<group>"; };
		6030A0FF19D192D000B934CA /* Artist.swift */ = {isa = PBXFileReference; fileEncoding = 4; lastKnownFileType = sourcecode.swift; path = Artist.swift; sourceTree = "<group>"; };
		6030A12A19D1AA0F00B934CA /* KioskTests.swift */ = {isa = PBXFileReference; fileEncoding = 4; lastKnownFileType = sourcecode.swift; path = KioskTests.swift; sourceTree = "<group>"; };
		604AF5BF19E14A020019884E /* RegisterFlowView.swift */ = {isa = PBXFileReference; fileEncoding = 4; lastKnownFileType = sourcecode.swift; name = RegisterFlowView.swift; path = ../App/Views/RegisterFlowView.swift; sourceTree = "<group>"; };
		604B224119D3518F008D86C7 /* SystemTime.json */ = {isa = PBXFileReference; fileEncoding = 4; lastKnownFileType = text.json; name = SystemTime.json; path = "Stubbed Responses/SystemTime.json"; sourceTree = "<group>"; };
		604B225119D359C3008D86C7 /* SystemTimeTests.swift */ = {isa = PBXFileReference; fileEncoding = 4; lastKnownFileType = sourcecode.swift; path = SystemTimeTests.swift; sourceTree = "<group>"; };
		6051290219E15F63004B05BF /* SnapshotExtension.swift */ = {isa = PBXFileReference; fileEncoding = 4; lastKnownFileType = sourcecode.swift; path = SnapshotExtension.swift; sourceTree = "<group>"; };
		6051290419E19524004B05BF /* RegisterFlowViewTests.swift */ = {isa = PBXFileReference; fileEncoding = 4; lastKnownFileType = sourcecode.swift; path = RegisterFlowViewTests.swift; sourceTree = "<group>"; };
		605610DA19D2DE2B00A2850A /* ConfirmYourBidEnterYourEmailViewController.swift */ = {isa = PBXFileReference; fileEncoding = 4; lastKnownFileType = sourcecode.swift; path = ConfirmYourBidEnterYourEmailViewController.swift; sourceTree = "<group>"; };
		605B855A19C6E4CF0009B16B /* ConfirmYourBidViewController.swift */ = {isa = PBXFileReference; fileEncoding = 4; lastKnownFileType = sourcecode.swift; path = ConfirmYourBidViewController.swift; sourceTree = "<group>"; };
		605B856019C6E5990009B16B /* ConfirmYourBidArtsyLoginViewController.swift */ = {isa = PBXFileReference; fileEncoding = 4; lastKnownFileType = sourcecode.swift; path = ConfirmYourBidArtsyLoginViewController.swift; sourceTree = "<group>"; };
		605B856219C6E5C30009B16B /* YouAreTheHighestBidderViewController.swift */ = {isa = PBXFileReference; fileEncoding = 4; lastKnownFileType = sourcecode.swift; path = YouAreTheHighestBidderViewController.swift; sourceTree = "<group>"; };
		605B856719C6EA380009B16B /* UIStoryboardExtensions.swift */ = {isa = PBXFileReference; fileEncoding = 4; lastKnownFileType = sourcecode.swift; path = UIStoryboardExtensions.swift; sourceTree = "<group>"; };
		605B856919C6F3940009B16B /* ConfirmYourBidViewControllerTests.swift */ = {isa = PBXFileReference; fileEncoding = 4; lastKnownFileType = sourcecode.swift; path = ConfirmYourBidViewControllerTests.swift; sourceTree = "<group>"; };
		605B856F19C6F4490009B16B /* ConfirmYourBidArtsyLoginViewControllerTests.swift */ = {isa = PBXFileReference; fileEncoding = 4; lastKnownFileType = sourcecode.swift; path = ConfirmYourBidArtsyLoginViewControllerTests.swift; sourceTree = "<group>"; };
		605B857119C6F4A90009B16B /* YouAreTheHighestBidderViewControllerTests.swift */ = {isa = PBXFileReference; fileEncoding = 4; lastKnownFileType = sourcecode.swift; path = YouAreTheHighestBidderViewControllerTests.swift; sourceTree = "<group>"; };
		6071320419DD3AE600CA46F4 /* BidDetails.swift */ = {isa = PBXFileReference; fileEncoding = 4; lastKnownFileType = sourcecode.swift; path = BidDetails.swift; sourceTree = "<group>"; };
		6071321819DD4EC400CA46F4 /* FulfilmentNavigationController.swift */ = {isa = PBXFileReference; fileEncoding = 4; lastKnownFileType = sourcecode.swift; path = FulfilmentNavigationController.swift; sourceTree = "<group>"; };
		6092C4AE19CAEF9A003BE8EC /* UIViewControllerExtensions.swift */ = {isa = PBXFileReference; fileEncoding = 4; lastKnownFileType = sourcecode.swift; path = UIViewControllerExtensions.swift; sourceTree = "<group>"; };
		60968DCD19C5B2AF001AB802 /* KeypadView.xib */ = {isa = PBXFileReference; fileEncoding = 4; lastKnownFileType = file.xib; name = KeypadView.xib; path = ../Storyboards/KeypadView.xib; sourceTree = "<group>"; };
		60968DCF19C5B427001AB802 /* KeypadView.swift */ = {isa = PBXFileReference; fileEncoding = 4; lastKnownFileType = sourcecode.swift; path = KeypadView.swift; sourceTree = "<group>"; };
		60968DD219C5B80F001AB802 /* KeypadViewPreviewIB.png */ = {isa = PBXFileReference; lastKnownFileType = image.png; path = KeypadViewPreviewIB.png; sourceTree = "<group>"; };
		609A848819E50B7F00476A94 /* Card.swift */ = {isa = PBXFileReference; fileEncoding = 4; lastKnownFileType = sourcecode.swift; path = Card.swift; sourceTree = "<group>"; };
		609A848B19E52E7700476A94 /* RegisterViewController.swift */ = {isa = PBXFileReference; fileEncoding = 4; lastKnownFileType = sourcecode.swift; path = RegisterViewController.swift; sourceTree = "<group>"; };
		609A848E19E537AA00476A94 /* RegistrationCoordinator.swift */ = {isa = PBXFileReference; fileEncoding = 4; lastKnownFileType = sourcecode.swift; path = RegistrationCoordinator.swift; sourceTree = "<group>"; };
		609A849219E53B1F00476A94 /* RegistrationEmailViewController.swift */ = {isa = PBXFileReference; fileEncoding = 4; lastKnownFileType = sourcecode.swift; path = RegistrationEmailViewController.swift; sourceTree = "<group>"; };
		609A849619E53ED200476A94 /* RACFunctions.swift */ = {isa = PBXFileReference; fileEncoding = 4; lastKnownFileType = sourcecode.swift; path = RACFunctions.swift; sourceTree = "<group>"; };
		609A849919E5416000476A94 /* RegistrationPasswordViewController.swift */ = {isa = PBXFileReference; fileEncoding = 4; lastKnownFileType = sourcecode.swift; path = RegistrationPasswordViewController.swift; sourceTree = "<group>"; };
		60A3BBE419B9F14C00EF3907 /* ListViewControllerTests.swift */ = {isa = PBXFileReference; fileEncoding = 4; lastKnownFileType = sourcecode.swift; path = ListViewControllerTests.swift; sourceTree = "<group>"; };
		60A3BC2D19BA01DC00EF3907 /* PlaceBidViewController.swift */ = {isa = PBXFileReference; fileEncoding = 4; lastKnownFileType = sourcecode.swift; path = PlaceBidViewController.swift; sourceTree = "<group>"; };
		60A3BC2F19BA054200EF3907 /* PlaceBidViewControllerTests.swift */ = {isa = PBXFileReference; fileEncoding = 4; lastKnownFileType = sourcecode.swift; path = PlaceBidViewControllerTests.swift; sourceTree = "<group>"; };
		60A8E7C419BE50640088ACEC /* FulfillmentContainerViewController.swift */ = {isa = PBXFileReference; fileEncoding = 4; lastKnownFileType = sourcecode.swift; path = FulfillmentContainerViewController.swift; sourceTree = "<group>"; };
		60A8E7CE19BE5B7F0088ACEC /* FulfillmentContainerViewControllerTests.swift */ = {isa = PBXFileReference; fileEncoding = 4; lastKnownFileType = sourcecode.swift; path = FulfillmentContainerViewControllerTests.swift; sourceTree = "<group>"; };
		60C37DC219D4359E002E7A44 /* JSONAble.swift */ = {isa = PBXFileReference; fileEncoding = 4; lastKnownFileType = sourcecode.swift; path = JSONAble.swift; sourceTree = "<group>"; };
		60C37DCE19D43E49002E7A44 /* Kiosk.playground */ = {isa = PBXFileReference; lastKnownFileType = file.playground; path = Kiosk.playground; sourceTree = "<group>"; };
		60C37DD019D44056002E7A44 /* SwiftyJSON.swift */ = {isa = PBXFileReference; fileEncoding = 4; lastKnownFileType = sourcecode.swift; name = SwiftyJSON.swift; path = submodules/SwiftyJSON.swift; sourceTree = "<group>"; };
		60C37DD319D44DCD002E7A44 /* BidTests.swift */ = {isa = PBXFileReference; fileEncoding = 4; lastKnownFileType = sourcecode.swift; path = BidTests.swift; sourceTree = "<group>"; };
		60C37DD619D45103002E7A44 /* BidderTests.swift */ = {isa = PBXFileReference; fileEncoding = 4; lastKnownFileType = sourcecode.swift; path = BidderTests.swift; sourceTree = "<group>"; };
		60C37DDA19D45353002E7A44 /* SaleTests.swift */ = {isa = PBXFileReference; fileEncoding = 4; lastKnownFileType = sourcecode.swift; path = SaleTests.swift; sourceTree = "<group>"; };
		60C37DDD19D4655D002E7A44 /* BidderPositionTests.swift */ = {isa = PBXFileReference; fileEncoding = 4; lastKnownFileType = sourcecode.swift; path = BidderPositionTests.swift; sourceTree = "<group>"; };
		60C37DE019D468A7002E7A44 /* RAC+JSONAble.swift */ = {isa = PBXFileReference; fileEncoding = 4; lastKnownFileType = sourcecode.swift; path = "RAC+JSONAble.swift"; sourceTree = "<group>"; };
		60C620D919D180A20024D493 /* ConfirmYourBidPINViewController.swift */ = {isa = PBXFileReference; fileEncoding = 4; lastKnownFileType = sourcecode.swift; path = ConfirmYourBidPINViewController.swift; sourceTree = "<group>"; };
		60C620E519D1835E0024D493 /* CI.md */ = {isa = PBXFileReference; lastKnownFileType = net.daringfireball.markdown; path = CI.md; sourceTree = "<group>"; };
		60C620E619D183890024D493 /* overview.md */ = {isa = PBXFileReference; fileEncoding = 4; lastKnownFileType = net.daringfireball.markdown; path = overview.md; sourceTree = "<group>"; };
		60C6914019D6CBDA001F58FD /* RAC+JSONAbleTests.swift */ = {isa = PBXFileReference; fileEncoding = 4; lastKnownFileType = sourcecode.swift; path = "RAC+JSONAbleTests.swift"; sourceTree = "<group>"; };
		60D48B9419C89DE300A3CA88 /* edit_button@2x.png */ = {isa = PBXFileReference; lastKnownFileType = image.png; path = "edit_button@2x.png"; sourceTree = "<group>"; };
		60D976DC19D2F6DD00DE9F3D /* ConfirmYourBidEnterYourEmailViewControllerTests.swift */ = {isa = PBXFileReference; fileEncoding = 4; lastKnownFileType = sourcecode.swift; path = ConfirmYourBidEnterYourEmailViewControllerTests.swift; sourceTree = "<group>"; };
		60D976DE19D2F7E700DE9F3D /* ConfirmYourBidPasswordViewController.swift */ = {isa = PBXFileReference; fileEncoding = 4; lastKnownFileType = sourcecode.swift; path = ConfirmYourBidPasswordViewController.swift; sourceTree = "<group>"; };
		60D976E119D30F8B00DE9F3D /* Bid.swift */ = {isa = PBXFileReference; fileEncoding = 4; lastKnownFileType = sourcecode.swift; path = Bid.swift; sourceTree = "<group>"; };
		60D976E319D30F9F00DE9F3D /* Bidder.swift */ = {isa = PBXFileReference; fileEncoding = 4; lastKnownFileType = sourcecode.swift; path = Bidder.swift; sourceTree = "<group>"; };
		60D976E519D30FF700DE9F3D /* BidderPosition.swift */ = {isa = PBXFileReference; fileEncoding = 4; lastKnownFileType = sourcecode.swift; path = BidderPosition.swift; sourceTree = "<group>"; };
		60D976E719D3123B00DE9F3D /* SaleArtwork.swift */ = {isa = PBXFileReference; fileEncoding = 4; lastKnownFileType = sourcecode.swift; path = SaleArtwork.swift; sourceTree = "<group>"; };
		60D976E919D3135200DE9F3D /* Sale.swift */ = {isa = PBXFileReference; fileEncoding = 4; lastKnownFileType = sourcecode.swift; path = Sale.swift; sourceTree = "<group>"; };
		60D976EB19D3172D00DE9F3D /* SystemTime.swift */ = {isa = PBXFileReference; fileEncoding = 4; lastKnownFileType = sourcecode.swift; path = SystemTime.swift; sourceTree = "<group>"; };
		60E0332819DDAFF80096C86C /* CHANGELOG.md */ = {isa = PBXFileReference; lastKnownFileType = net.daringfireball.markdown; name = CHANGELOG.md; path = docs/CHANGELOG.md; sourceTree = SOURCE_ROOT; };
		60E5553A19DAB75000F664CE /* deployment.md */ = {isa = PBXFileReference; fileEncoding = 4; lastKnownFileType = net.daringfireball.markdown; path = deployment.md; sourceTree = "<group>"; };
		60F0C89A19D2CA4D002B0F10 /* SimulatorOnlyView.swift */ = {isa = PBXFileReference; fileEncoding = 4; lastKnownFileType = sourcecode.swift; path = SimulatorOnlyView.swift; sourceTree = "<group>"; };
		60F104E319C0FB93002FF30C /* StoryboardIdentifiers.swift */ = {isa = PBXFileReference; fileEncoding = 4; lastKnownFileType = sourcecode.swift; path = StoryboardIdentifiers.swift; sourceTree = "<group>"; };
		60F444EB19BDE0320030409F /* Button.swift */ = {isa = PBXFileReference; fileEncoding = 4; lastKnownFileType = sourcecode.swift; name = Button.swift; path = "Button Subclasses/Button.swift"; sourceTree = "<group>"; };
		60FFC2A319D9442F00284B9F /* UserCredentials.swift */ = {isa = PBXFileReference; fileEncoding = 4; lastKnownFileType = sourcecode.swift; path = UserCredentials.swift; sourceTree = "<group>"; };
		60FFC2AF19D945BD00284B9F /* XAuth.json */ = {isa = PBXFileReference; fileEncoding = 4; lastKnownFileType = text.json; name = XAuth.json; path = "Stubbed Responses/XAuth.json"; sourceTree = "<group>"; };
		60FFC2B319D9493000284B9F /* XAppAuthentication.swift */ = {isa = PBXFileReference; fileEncoding = 4; lastKnownFileType = sourcecode.swift; path = XAppAuthentication.swift; sourceTree = "<group>"; };
		60FFC2B619D9496A00284B9F /* APIKeys.swift */ = {isa = PBXFileReference; fileEncoding = 4; lastKnownFileType = sourcecode.swift; path = APIKeys.swift; sourceTree = "<group>"; };
		60FFC2D119D9A92100284B9F /* ReactiveCocoa.xcodeproj */ = {isa = PBXFileReference; lastKnownFileType = "wrapper.pb-project"; name = ReactiveCocoa.xcodeproj; path = submodules/ReactiveCocoa/ReactiveCocoa.xcodeproj; sourceTree = SOURCE_ROOT; };
		60FFC2E019D9A92B00284B9F /* LlamaKit.xcodeproj */ = {isa = PBXFileReference; lastKnownFileType = "wrapper.pb-project"; name = LlamaKit.xcodeproj; path = submodules/ReactiveCocoa/External/LlamaKit/LlamaKit.xcodeproj; sourceTree = SOURCE_ROOT; };
		C055E487A3D1AED461990000 /* Pods-KioskTests.debug.xcconfig */ = {isa = PBXFileReference; includeInIndex = 1; lastKnownFileType = text.xcconfig; name = "Pods-KioskTests.debug.xcconfig"; path = "Pods/Target Support Files/Pods-KioskTests/Pods-KioskTests.debug.xcconfig"; sourceTree = "<group>"; };
		E68E94A119DDCB70001405A5 /* TextField.swift */ = {isa = PBXFileReference; fileEncoding = 4; lastKnownFileType = sourcecode.swift; name = TextField.swift; path = "Text Fields/TextField.swift"; sourceTree = "<group>"; };
		E6FA920B19E43FD90064480A /* TextFieldTests.swift */ = {isa = PBXFileReference; fileEncoding = 4; lastKnownFileType = sourcecode.swift; path = TextFieldTests.swift; sourceTree = "<group>"; };
		EE4CAC9FE3857F7DF1A07AE1 /* Pods-KioskTests.beta.xcconfig */ = {isa = PBXFileReference; includeInIndex = 1; lastKnownFileType = text.xcconfig; name = "Pods-KioskTests.beta.xcconfig"; path = "Pods/Target Support Files/Pods-KioskTests/Pods-KioskTests.beta.xcconfig"; sourceTree = "<group>"; };
		F02362ED531B4468B9C73044 /* libPods-KioskTests.a */ = {isa = PBXFileReference; explicitFileType = archive.ar; includeInIndex = 0; path = "libPods-KioskTests.a"; sourceTree = BUILT_PRODUCTS_DIR; };
/* End PBXFileReference section */

/* Begin PBXFrameworksBuildPhase section */
		5E59DD2D19913DD800A48370 /* Frameworks */ = {
			isa = PBXFrameworksBuildPhase;
			buildActionMask = 2147483647;
			files = (
				60885F7A19D9B19F0065A7AE /* LlamaKit.framework in Frameworks */,
				60FFC2EF19D9A94200284B9F /* ReactiveCocoa.framework in Frameworks */,
				5E6ED61419C07ADF00CF3398 /* Alamofire.framework in Frameworks */,
				961918F1D3EF491EA0AF220C /* libPods.a in Frameworks */,
			);
			runOnlyForDeploymentPostprocessing = 0;
		};
		5E59DD3F19913DD800A48370 /* Frameworks */ = {
			isa = PBXFrameworksBuildPhase;
			buildActionMask = 2147483647;
			files = (
				603F8CC719BDF80C00B162C7 /* Nimble.framework in Frameworks */,
				603F8CC819BDF80C00B162C7 /* Quick.framework in Frameworks */,
				A165BB63FB9541B4A59991F6 /* libPods.a in Frameworks */,
				7D151931B70C40DA1918308E /* libPods-KioskTests.a in Frameworks */,
			);
			runOnlyForDeploymentPostprocessing = 0;
		};
/* End PBXFrameworksBuildPhase section */

/* Begin PBXGroup section */
		16F3A19F9AD1486CACC915F0 /* Frameworks */ = {
			isa = PBXGroup;
			children = (
				21A6ABDCBFE147D99BAEBD31 /* libPods.a */,
				F02362ED531B4468B9C73044 /* libPods-KioskTests.a */,
			);
			name = Frameworks;
			sourceTree = "<group>";
		};
		5E2765FC19940F780003BAFA /* Nimble-Snapshots */ = {
			isa = PBXGroup;
			children = (
				5E2765FA19940F760003BAFA /* HaveValidSnapshot.swift */,
			);
			name = "Nimble-Snapshots";
			path = "submodules/Nimble-Snapshots";
			sourceTree = "<group>";
		};
		5E28C1F21993B99A0066DB4D /* Submodules */ = {
			isa = PBXGroup;
			children = (
				5E2765FC19940F780003BAFA /* Nimble-Snapshots */,
				5E28C2031993B9E50066DB4D /* Nimble.xcodeproj */,
				5E28C1F31993B9D10066DB4D /* Quick.xcodeproj */,
			);
			name = Submodules;
			path = ..;
			sourceTree = "<group>";
		};
		5E4B56DC19C079C0002E6FCB /* Submodules */ = {
			isa = PBXGroup;
			children = (
				60FFC2E019D9A92B00284B9F /* LlamaKit.xcodeproj */,
				60FFC2D119D9A92100284B9F /* ReactiveCocoa.xcodeproj */,
				60C37DCF19D44034002E7A44 /* SwiftyJSON */,
				5E6ED60B19C07AC300CF3398 /* Alamofire.xcodeproj */,
				5E6ED60A19C07A4A00CF3398 /* Moya */,
			);
			name = Submodules;
			sourceTree = "<group>";
		};
		5E59DD2719913DD800A48370 = {
			isa = PBXGroup;
			children = (
				5E59DD3219913DD800A48370 /* Kiosk */,
				5E59DD3119913DD800A48370 /* Products */,
				16F3A19F9AD1486CACC915F0 /* Frameworks */,
				EE21C3BFE2A5C084779CFFBF /* Pods */,
			);
			sourceTree = "<group>";
		};
		5E59DD3119913DD800A48370 /* Products */ = {
			isa = PBXGroup;
			children = (
				5E59DD3019913DD800A48370 /* Kiosk.app */,
				5E59DD4219913DD800A48370 /* KioskTests.xctest */,
			);
			name = Products;
			sourceTree = "<group>";
		};
		5E59DD3219913DD800A48370 /* Kiosk */ = {
			isa = PBXGroup;
			children = (
				60E0332819DDAFF80096C86C /* CHANGELOG.md */,
				60C37DCE19D43E49002E7A44 /* Kiosk.playground */,
				60C620E419D1831D0024D493 /* Docs */,
				5E4B56DC19C079C0002E6FCB /* Submodules */,
				5EA65C0B19D5C4EF005EA4B4 /* Categories */,
				6086143C19BA306800699FBC /* App */,
				6086143B19BA304F00699FBC /* Storyboards + Nibs */,
				5E95FCCA19D9B2A9004D0C8F /* Auction Listings */,
				6086143D19BA307300699FBC /* Bid Fulfillment */,
				5ED0997319C31D6200E5DD59 /* Stubbed Responses */,
				5E59DD3319913DD800A48370 /* Supporting Files */,
				5E59DD4519913DD800A48370 /* KioskTests */,
			);
			path = Kiosk;
			sourceTree = "<group>";
		};
		5E59DD3319913DD800A48370 /* Supporting Files */ = {
			isa = PBXGroup;
			children = (
				5E59DD3C19913DD800A48370 /* Images.xcassets */,
				5E59DD53199147EC00A48370 /* PodsBridgingHeader.h */,
				5E59DD3419913DD800A48370 /* Info.plist */,
			);
			path = "Supporting Files";
			sourceTree = "<group>";
		};
		5E59DD4519913DD800A48370 /* KioskTests */ = {
			isa = PBXGroup;
			children = (
				6030A12A19D1AA0F00B934CA /* KioskTests.swift */,
				60A3BBE419B9F14C00EF3907 /* ListViewControllerTests.swift */,
				5EAC732F19D01617002F918A /* ReactiveCocoaBindingsTests.swift */,
				6051290219E15F63004B05BF /* SnapshotExtension.swift */,
				5EA137CC19C733DE00D0B743 /* TestHelpers.swift */,
				60C6913519D6CB99001F58FD /* App */,
				6017321319CF279000A58B63 /* Cards */,
				605B856419C6E9080009B16B /* Fulfillment */,
				604B225019D359A0008D86C7 /* Models */,
				60FFC2B919D957AA00284B9F /* Networking */,
				5E28C1F21993B99A0066DB4D /* Submodules */,
				5E59DD4619913DD900A48370 /* Supporting Files */,
				5EA33A7219DC7EF9007CF667 /* Test Data */,
				5EA65C1119D5FCAA005EA4B4 /* Views */,
			);
			path = KioskTests;
			sourceTree = SOURCE_ROOT;
		};
		5E59DD4619913DD900A48370 /* Supporting Files */ = {
			isa = PBXGroup;
			children = (
				5E2765EC19940F3F0003BAFA /* KioskTests-Bridging-Header.h */,
				5E59DD4719913DD900A48370 /* Info.plist */,
			);
			path = "Supporting Files";
			sourceTree = "<group>";
		};
		5E6ED60A19C07A4A00CF3398 /* Moya */ = {
			isa = PBXGroup;
			children = (
				5E6ED5FA19C07A4300CF3398 /* Endpoint.swift */,
				5E6ED5FB19C07A4300CF3398 /* Moya.swift */,
				5E6ED5FC19C07A4300CF3398 /* Moya+ReactiveCocoa.swift */,
				5E6ED5FD19C07A4300CF3398 /* RACSignal+Moya.swift */,
			);
			name = Moya;
			sourceTree = "<group>";
		};
		5E6ED60C19C07AC300CF3398 /* Products */ = {
			isa = PBXGroup;
			children = (
				5E6ED61119C07AC300CF3398 /* Alamofire.framework */,
				5E6ED61319C07AC300CF3398 /* AlamofireTests.xctest */,
			);
			name = Products;
			sourceTree = "<group>";
		};
		5E95FCCA19D9B2A9004D0C8F /* Auction Listings */ = {
			isa = PBXGroup;
			children = (
				5EF2C0B119DAC13A00263137 /* View Controllers */,
			);
			name = "Auction Listings";
			sourceTree = "<group>";
		};
		5EA33A7219DC7EF9007CF667 /* Test Data */ = {
			isa = PBXGroup;
			children = (
				5EA33A8419DC7F2A007CF667 /* artwork.jpg */,
			);
			name = "Test Data";
			sourceTree = "<group>";
		};
		5EA65C0B19D5C4EF005EA4B4 /* Categories */ = {
			isa = PBXGroup;
			children = (
				5EA65C0C19D5C57D005EA4B4 /* UIView+BooleanDependentAnimation.h */,
				5EA65C0D19D5C57D005EA4B4 /* UIView+BooleanDependentAnimation.m */,
				5E5DA8E019E57E49000E5855 /* RACSignal+Kiosk.swift */,
			);
			name = Categories;
			sourceTree = "<group>";
		};
		5EA65C1119D5FCAA005EA4B4 /* Views */ = {
			isa = PBXGroup;
			children = (
				E6FA920B19E43FD90064480A /* TextFieldTests.swift */,
				5EA65C1219D5FCC4005EA4B4 /* SwitchViewSpec.swift */,
				6051290419E19524004B05BF /* RegisterFlowViewTests.swift */,
			);
			name = Views;
			sourceTree = "<group>";
		};
		5ED0997319C31D6200E5DD59 /* Stubbed Responses */ = {
			isa = PBXGroup;
			children = (
				602FF2C919E30FE9004C7AB3 /* FindBidder.json */,
				602FF2AF19E2FE52004C7AB3 /* MyBiddersForAuction.json */,
				602FF2AC19E2FC14004C7AB3 /* Me.json */,
				602FF2A919E2F6C0004C7AB3 /* MyCreditCards.json */,
				602FF2A619E2F5CE004C7AB3 /* CreatePINForBidder.json */,
				602FF2A319E2F5BF004C7AB3 /* ActiveAuctions.json */,
				5ED0997D19C31D8F00E5DD59 /* XApp.json */,
				5E08488C19D06EE60078C571 /* Auctions.json */,
				5E08489919D070DC0078C571 /* AuctionListings.json */,
				604B224119D3518F008D86C7 /* SystemTime.json */,
				60FFC2AF19D945BD00284B9F /* XAuth.json */,
			);
			name = "Stubbed Responses";
			sourceTree = "<group>";
		};
		5EF2C0B119DAC13A00263137 /* View Controllers */ = {
			isa = PBXGroup;
			children = (
				5E59DD3719913DD800A48370 /* ListingsViewController.swift */,
				5E2B3D4A19DC063C00906A26 /* ListingsCollectionViewCell.swift */,
				5EF2C0C719DAC3F400263137 /* MasonryCollectionViewCell.swift */,
				5EF2C0C519DAC18000263137 /* TableCollectionViewCell.swift */,
			);
			name = "View Controllers";
			sourceTree = "<group>";
		};
		6017320219CF249900A58B63 /* Models */ = {
			isa = PBXGroup;
			children = (
				6017320C19CF24ED00A58B63 /* User.swift */,
				6030A0F219D18F5200B934CA /* Artwork.swift */,
				6030A0FF19D192D000B934CA /* Artist.swift */,
				60D976E119D30F8B00DE9F3D /* Bid.swift */,
				60D976E319D30F9F00DE9F3D /* Bidder.swift */,
				60D976E519D30FF700DE9F3D /* BidderPosition.swift */,
				60D976E719D3123B00DE9F3D /* SaleArtwork.swift */,
				60D976E919D3135200DE9F3D /* Sale.swift */,
				60D976EB19D3172D00DE9F3D /* SystemTime.swift */,
				60C37DC219D4359E002E7A44 /* JSONAble.swift */,
				60212C9019D5CA04001921E1 /* Image.swift */,
				609A848819E50B7F00476A94 /* Card.swift */,
			);
			path = Models;
			sourceTree = "<group>";
		};
		6017321319CF279000A58B63 /* Cards */ = {
			isa = PBXGroup;
			children = (
				6017321419CF27B900A58B63 /* CardHandlerTests.swift */,
			);
			name = Cards;
			sourceTree = "<group>";
		};
		601A6E1D19DC58C200EBA5A5 /* Models */ = {
			isa = PBXGroup;
			children = (
				601A6E2F19DC58E700EBA5A5 /* NewUser.swift */,
				6071320419DD3AE600CA46F4 /* BidDetails.swift */,
				609A848E19E537AA00476A94 /* RegistrationCoordinator.swift */,
			);
			path = Models;
			sourceTree = "<group>";
		};
		603F8CAA19BDF77700B162C7 /* Products */ = {
			isa = PBXGroup;
			children = (
				603F8CB119BDF77700B162C7 /* Nimble.framework */,
				603F8CB319BDF77700B162C7 /* NimbleTests.xctest */,
				603F8CB519BDF77700B162C7 /* Nimble.framework */,
				603F8CB719BDF77700B162C7 /* Nimble-OSXTests.xctest */,
			);
			name = Products;
			sourceTree = "<group>";
		};
		603F8CB919BDF78A00B162C7 /* Products */ = {
			isa = PBXGroup;
			children = (
				603F8CC019BDF78A00B162C7 /* Quick.framework */,
				603F8CC219BDF78A00B162C7 /* QuickTests.xctest */,
				603F8CC419BDF78A00B162C7 /* Quick.framework */,
				603F8CC619BDF78A00B162C7 /* Quick-iOSTests.xctest */,
			);
			name = Products;
			sourceTree = "<group>";
		};
		604B225019D359A0008D86C7 /* Models */ = {
			isa = PBXGroup;
			children = (
				604B225119D359C3008D86C7 /* SystemTimeTests.swift */,
				60C37DD319D44DCD002E7A44 /* BidTests.swift */,
				60C37DD619D45103002E7A44 /* BidderTests.swift */,
				60C37DDA19D45353002E7A44 /* SaleTests.swift */,
				60C37DDD19D4655D002E7A44 /* BidderPositionTests.swift */,
				60212C9C19D5EAF9001921E1 /* ArtworkTests.swift */,
				60212C9F19D5F20C001921E1 /* ArtistTests.swift */,
				60212CA119D5F468001921E1 /* ImageTests.swift */,
				5E04BF3419DD98B000687199 /* SaleArtworkTests.swift */,
			);
			path = Models;
			sourceTree = "<group>";
		};
		6051290119E15DB7004B05BF /* Views */ = {
			isa = PBXGroup;
			children = (
				604AF5BF19E14A020019884E /* RegisterFlowView.swift */,
				60968DD119C5B803001AB802 /* Keypad */,
			);
			name = Views;
			sourceTree = "<group>";
		};
		605B855919C6E41C0009B16B /* View Controllers */ = {
			isa = PBXGroup;
			children = (
				609A849119E53B0300476A94 /* Registration */,
				6071321B19DD520B00CA46F4 /* Containers */,
				600F5F0A19C882210027F587 /* ConfirmUserCreationViewController.swift */,
				605B856019C6E5990009B16B /* ConfirmYourBidArtsyLoginViewController.swift */,
				605610DA19D2DE2B00A2850A /* ConfirmYourBidEnterYourEmailViewController.swift */,
				60D976DE19D2F7E700DE9F3D /* ConfirmYourBidPasswordViewController.swift */,
				60C620D919D180A20024D493 /* ConfirmYourBidPINViewController.swift */,
				605B855A19C6E4CF0009B16B /* ConfirmYourBidViewController.swift */,
				60A3BC2D19BA01DC00EF3907 /* PlaceBidViewController.swift */,
				600F5EF919C879670027F587 /* SwipeCreditCardViewController.swift */,
				605B856219C6E5C30009B16B /* YouAreTheHighestBidderViewController.swift */,
			);
			name = "View Controllers";
			sourceTree = "<group>";
		};
		605B856419C6E9080009B16B /* Fulfillment */ = {
			isa = PBXGroup;
			children = (
				605B856F19C6F4490009B16B /* ConfirmYourBidArtsyLoginViewControllerTests.swift */,
				60D976DC19D2F6DD00DE9F3D /* ConfirmYourBidEnterYourEmailViewControllerTests.swift */,
				6007B42419DEFAA000EDF43E /* ConfirmYourBidPINViewControllerTests.swift */,
				605B856919C6F3940009B16B /* ConfirmYourBidViewControllerTests.swift */,
				60A8E7CE19BE5B7F0088ACEC /* FulfillmentContainerViewControllerTests.swift */,
				60A3BC2F19BA054200EF3907 /* PlaceBidViewControllerTests.swift */,
				600F5F0419C879DC0027F587 /* SwipeCreditCardViewControllerTests.swift */,
				600F5F0819C880980027F587 /* UserCreationViewControllerTests.swift */,
				605B857119C6F4A90009B16B /* YouAreTheHighestBidderViewControllerTests.swift */,
			);
			name = Fulfillment;
			path = "Bid Fulfillment";
			sourceTree = "<group>";
		};
		6071321B19DD520B00CA46F4 /* Containers */ = {
			isa = PBXGroup;
			children = (
				6071321819DD4EC400CA46F4 /* FulfilmentNavigationController.swift */,
				60A8E7C419BE50640088ACEC /* FulfillmentContainerViewController.swift */,
			);
			name = Containers;
			sourceTree = "<group>";
		};
		6083CC2119CAF97000CFBA05 /* Card Handling */ = {
			isa = PBXGroup;
			children = (
				6017320E19CF259400A58B63 /* CardHandler.swift */,
			);
			name = "Card Handling";
			sourceTree = "<group>";
		};
		6086143919BA303700699FBC /* Views */ = {
			isa = PBXGroup;
			children = (
				E68E948F19DDCB17001405A5 /* text fields */,
				60F444EA19BDE0110030409F /* buttons */,
				6086143A19BA304100699FBC /* labels */,
				60F0C89A19D2CA4D002B0F10 /* SimulatorOnlyView.swift */,
				5EA65C0019D5819C005EA4B4 /* SwitchView.swift */,
			);
			path = Views;
			sourceTree = "<group>";
		};
		6086143A19BA304100699FBC /* labels */ = {
			isa = PBXGroup;
			children = (
			);
			name = labels;
			path = "Label Subclasses";
			sourceTree = "<group>";
		};
		6086143B19BA304F00699FBC /* Storyboards + Nibs */ = {
			isa = PBXGroup;
			children = (
				5EEE582D19B8AF4E007B01D0 /* Auction.storyboard */,
				5EEE583519B8AFD4007B01D0 /* Fulfillment.storyboard */,
				60F104E319C0FB93002FF30C /* StoryboardIdentifiers.swift */,
				605B856719C6EA380009B16B /* UIStoryboardExtensions.swift */,
			);
			name = "Storyboards + Nibs";
			path = Storyboards;
			sourceTree = "<group>";
		};
		6086143C19BA306800699FBC /* App */ = {
			isa = PBXGroup;
			children = (
				5E59DD3519913DD800A48370 /* AppDelegate.swift */,
				5EAC732419D0149A002F918A /* ReactiveCocoaBindings.swift */,
				5E95FCB119D99871004D0C8F /* Constants.swift */,
				60C37DDF19D4686A002E7A44 /* Networking */,
				6017320219CF249900A58B63 /* Models */,
				6083CC2119CAF97000CFBA05 /* Card Handling */,
				6092C4AD19CAEF75003BE8EC /* Extensions */,
				6086143919BA303700699FBC /* Views */,
			);
			path = App;
			sourceTree = "<group>";
		};
		6086143D19BA307300699FBC /* Bid Fulfillment */ = {
			isa = PBXGroup;
			children = (
				6051290119E15DB7004B05BF /* Views */,
				601A6E1D19DC58C200EBA5A5 /* Models */,
				60D48B9319C89DD900A3CA88 /* Resources */,
				605B855919C6E41C0009B16B /* View Controllers */,
				609A849619E53ED200476A94 /* RACFunctions.swift */,
			);
			path = "Bid Fulfillment";
			sourceTree = "<group>";
		};
		6092C4AD19CAEF75003BE8EC /* Extensions */ = {
			isa = PBXGroup;
			children = (
				6092C4AE19CAEF9A003BE8EC /* UIViewControllerExtensions.swift */,
				6024DD5D19D8286B008E600A /* UIStoryboardSegueExtensions.swift */,
			);
			name = Extensions;
			sourceTree = "<group>";
		};
		60968DD119C5B803001AB802 /* Keypad */ = {
			isa = PBXGroup;
			children = (
				60968DCD19C5B2AF001AB802 /* KeypadView.xib */,
				60968DCF19C5B427001AB802 /* KeypadView.swift */,
				60968DD219C5B80F001AB802 /* KeypadViewPreviewIB.png */,
				602EFE4E19C6D09C002715C2 /* KeypadContainerView.swift */,
			);
			name = Keypad;
			sourceTree = "<group>";
		};
		609A849119E53B0300476A94 /* Registration */ = {
			isa = PBXGroup;
			children = (
				609A848B19E52E7700476A94 /* RegisterViewController.swift */,
				609A849219E53B1F00476A94 /* RegistrationEmailViewController.swift */,
				609A849919E5416000476A94 /* RegistrationPasswordViewController.swift */,
			);
			name = Registration;
			sourceTree = "<group>";
		};
		60C37DCF19D44034002E7A44 /* SwiftyJSON */ = {
			isa = PBXGroup;
			children = (
				60C37DD019D44056002E7A44 /* SwiftyJSON.swift */,
			);
			name = SwiftyJSON;
			sourceTree = "<group>";
		};
		60C37DDF19D4686A002E7A44 /* Networking */ = {
			isa = PBXGroup;
			children = (
				5E37FF8819C1AD8100CA348E /* ArtsyAPI.swift */,
				5E3E53E519C3AA13002D8B9D /* XAppToken.swift */,
				60C37DE019D468A7002E7A44 /* RAC+JSONAble.swift */,
				60FFC2A319D9442F00284B9F /* UserCredentials.swift */,
				60FFC2B319D9493000284B9F /* XAppAuthentication.swift */,
				60FFC2B619D9496A00284B9F /* APIKeys.swift */,
			);
			path = Networking;
			sourceTree = "<group>";
		};
		60C620E419D1831D0024D493 /* Docs */ = {
			isa = PBXGroup;
			children = (
				60E5553A19DAB75000F664CE /* deployment.md */,
				60C620E519D1835E0024D493 /* CI.md */,
				60C620E619D183890024D493 /* overview.md */,
			);
			name = Docs;
			path = ../docs;
			sourceTree = "<group>";
		};
		60C6913519D6CB99001F58FD /* App */ = {
			isa = PBXGroup;
			children = (
				60C6913619D6CB99001F58FD /* RAC */,
			);
			path = App;
			sourceTree = "<group>";
		};
		60C6913619D6CB99001F58FD /* RAC */ = {
			isa = PBXGroup;
			children = (
				60C6914019D6CBDA001F58FD /* RAC+JSONAbleTests.swift */,
			);
			path = RAC;
			sourceTree = "<group>";
		};
		60D48B9319C89DD900A3CA88 /* Resources */ = {
			isa = PBXGroup;
			children = (
				60D48B9419C89DE300A3CA88 /* edit_button@2x.png */,
			);
			name = Resources;
			sourceTree = "<group>";
		};
		60F444EA19BDE0110030409F /* buttons */ = {
			isa = PBXGroup;
			children = (
				60F444EB19BDE0320030409F /* Button.swift */,
			);
			name = buttons;
			sourceTree = "<group>";
		};
		60FFC2B919D957AA00284B9F /* Networking */ = {
			isa = PBXGroup;
			children = (
				5EA137BF19C72BD200D0B743 /* ArtsyAPISpec.swift */,
				5EA137CA19C72BE100D0B743 /* XAppTokenSpec.swift */,
			);
			name = Networking;
			sourceTree = "<group>";
		};
		60FFC2D219D9A92100284B9F /* Products */ = {
			isa = PBXGroup;
			children = (
				60FFC2D919D9A92100284B9F /* ReactiveCocoa.framework */,
				60FFC2DB19D9A92100284B9F /* ReactiveCocoa-MacTests.xctest */,
				60FFC2DD19D9A92100284B9F /* ReactiveCocoa.framework */,
				60FFC2DF19D9A92100284B9F /* ReactiveCocoa-iOSTests.xctest */,
			);
			name = Products;
			sourceTree = "<group>";
		};
		60FFC2E119D9A92B00284B9F /* Products */ = {
			isa = PBXGroup;
			children = (
				60FFC2E819D9A92B00284B9F /* LlamaKit.framework */,
				60FFC2EA19D9A92B00284B9F /* LlamaKit-iOSTests.xctest */,
				60FFC2EC19D9A92B00284B9F /* LlamaKit.framework */,
				60FFC2EE19D9A92B00284B9F /* LlamaKit-MacTests.xctest */,
			);
			name = Products;
			sourceTree = "<group>";
		};
		E68E948F19DDCB17001405A5 /* text fields */ = {
			isa = PBXGroup;
			children = (
				E68E94A119DDCB70001405A5 /* TextField.swift */,
			);
			name = "text fields";
			sourceTree = "<group>";
		};
		EE21C3BFE2A5C084779CFFBF /* Pods */ = {
			isa = PBXGroup;
			children = (
				46ACE072A30FD791981A83FC /* Pods.debug.xcconfig */,
				29AC0C40EA1BBED255C77D7F /* Pods.beta.xcconfig */,
				C055E487A3D1AED461990000 /* Pods-KioskTests.debug.xcconfig */,
				EE4CAC9FE3857F7DF1A07AE1 /* Pods-KioskTests.beta.xcconfig */,
				3AC32AD043F3010C4064D172 /* Pods.release.xcconfig */,
				4A43B593C169F6607C344ABF /* Pods-KioskTests.release.xcconfig */,
			);
			name = Pods;
			sourceTree = "<group>";
		};
/* End PBXGroup section */

/* Begin PBXNativeTarget section */
		5E59DD2F19913DD800A48370 /* Kiosk */ = {
			isa = PBXNativeTarget;
			buildConfigurationList = 5E59DD4C19913DD900A48370 /* Build configuration list for PBXNativeTarget "Kiosk" */;
			buildPhases = (
				274A1FC39D654A86A9F5D578 /* Check Pods Manifest.lock */,
				5E59DD2C19913DD800A48370 /* Sources */,
				5E59DD2D19913DD800A48370 /* Frameworks */,
				5E59DD2E19913DD800A48370 /* Resources */,
				9AFA421DD5E649B89E128C8F /* Copy Pods Resources */,
				60885F8819D9B27D0065A7AE /* CopyFiles */,
			);
			buildRules = (
			);
			dependencies = (
				5E6ED61619C07AE400CF3398 /* PBXTargetDependency */,
			);
			name = Kiosk;
			productName = Kiosk;
			productReference = 5E59DD3019913DD800A48370 /* Kiosk.app */;
			productType = "com.apple.product-type.application";
		};
		5E59DD4119913DD800A48370 /* KioskTests */ = {
			isa = PBXNativeTarget;
			buildConfigurationList = 5E59DD4F19913DD900A48370 /* Build configuration list for PBXNativeTarget "KioskTests" */;
			buildPhases = (
				190F5D0869044AD3B8BE8484 /* Check Pods Manifest.lock */,
				5E59DD3E19913DD800A48370 /* Sources */,
				5E59DD3F19913DD800A48370 /* Frameworks */,
				5E59DD4019913DD800A48370 /* Resources */,
				0971DC6B37EC4E5D88FEF5E8 /* Copy Pods Resources */,
			);
			buildRules = (
			);
			dependencies = (
				5E59DD4419913DD800A48370 /* PBXTargetDependency */,
			);
			name = KioskTests;
			productName = KioskTests;
			productReference = 5E59DD4219913DD800A48370 /* KioskTests.xctest */;
			productType = "com.apple.product-type.bundle.unit-test";
		};
/* End PBXNativeTarget section */

/* Begin PBXProject section */
		5E59DD2819913DD800A48370 /* Project object */ = {
			isa = PBXProject;
			attributes = {
				LastUpgradeCheck = 0610;
				ORGANIZATIONNAME = Artsy;
				TargetAttributes = {
					5E59DD2F19913DD800A48370 = {
						CreatedOnToolsVersion = 6.0;
					};
					5E59DD4119913DD800A48370 = {
						CreatedOnToolsVersion = 6.0;
						TestTargetID = 5E59DD2F19913DD800A48370;
					};
				};
			};
			buildConfigurationList = 5E59DD2B19913DD800A48370 /* Build configuration list for PBXProject "Kiosk" */;
			compatibilityVersion = "Xcode 3.2";
			developmentRegion = English;
			hasScannedForEncodings = 0;
			knownRegions = (
				en,
				Base,
			);
			mainGroup = 5E59DD2719913DD800A48370;
			productRefGroup = 5E59DD3119913DD800A48370 /* Products */;
			projectDirPath = "";
			projectReferences = (
				{
					ProductGroup = 5E6ED60C19C07AC300CF3398 /* Products */;
					ProjectRef = 5E6ED60B19C07AC300CF3398 /* Alamofire.xcodeproj */;
				},
				{
					ProductGroup = 60FFC2E119D9A92B00284B9F /* Products */;
					ProjectRef = 60FFC2E019D9A92B00284B9F /* LlamaKit.xcodeproj */;
				},
				{
					ProductGroup = 603F8CAA19BDF77700B162C7 /* Products */;
					ProjectRef = 5E28C2031993B9E50066DB4D /* Nimble.xcodeproj */;
				},
				{
					ProductGroup = 603F8CB919BDF78A00B162C7 /* Products */;
					ProjectRef = 5E28C1F31993B9D10066DB4D /* Quick.xcodeproj */;
				},
				{
					ProductGroup = 60FFC2D219D9A92100284B9F /* Products */;
					ProjectRef = 60FFC2D119D9A92100284B9F /* ReactiveCocoa.xcodeproj */;
				},
			);
			projectRoot = "";
			targets = (
				5E59DD2F19913DD800A48370 /* Kiosk */,
				5E59DD4119913DD800A48370 /* KioskTests */,
			);
		};
/* End PBXProject section */

/* Begin PBXReferenceProxy section */
		5E6ED61119C07AC300CF3398 /* Alamofire.framework */ = {
			isa = PBXReferenceProxy;
			fileType = wrapper.framework;
			path = Alamofire.framework;
			remoteRef = 5E6ED61019C07AC300CF3398 /* PBXContainerItemProxy */;
			sourceTree = BUILT_PRODUCTS_DIR;
		};
		5E6ED61319C07AC300CF3398 /* AlamofireTests.xctest */ = {
			isa = PBXReferenceProxy;
			fileType = wrapper.cfbundle;
			path = AlamofireTests.xctest;
			remoteRef = 5E6ED61219C07AC300CF3398 /* PBXContainerItemProxy */;
			sourceTree = BUILT_PRODUCTS_DIR;
		};
		603F8CB119BDF77700B162C7 /* Nimble.framework */ = {
			isa = PBXReferenceProxy;
			fileType = wrapper.framework;
			path = Nimble.framework;
			remoteRef = 603F8CB019BDF77700B162C7 /* PBXContainerItemProxy */;
			sourceTree = BUILT_PRODUCTS_DIR;
		};
		603F8CB319BDF77700B162C7 /* NimbleTests.xctest */ = {
			isa = PBXReferenceProxy;
			fileType = wrapper.cfbundle;
			path = NimbleTests.xctest;
			remoteRef = 603F8CB219BDF77700B162C7 /* PBXContainerItemProxy */;
			sourceTree = BUILT_PRODUCTS_DIR;
		};
		603F8CB519BDF77700B162C7 /* Nimble.framework */ = {
			isa = PBXReferenceProxy;
			fileType = wrapper.framework;
			path = Nimble.framework;
			remoteRef = 603F8CB419BDF77700B162C7 /* PBXContainerItemProxy */;
			sourceTree = BUILT_PRODUCTS_DIR;
		};
		603F8CB719BDF77700B162C7 /* Nimble-OSXTests.xctest */ = {
			isa = PBXReferenceProxy;
			fileType = wrapper.cfbundle;
			path = "Nimble-OSXTests.xctest";
			remoteRef = 603F8CB619BDF77700B162C7 /* PBXContainerItemProxy */;
			sourceTree = BUILT_PRODUCTS_DIR;
		};
		603F8CC019BDF78A00B162C7 /* Quick.framework */ = {
			isa = PBXReferenceProxy;
			fileType = wrapper.framework;
			path = Quick.framework;
			remoteRef = 603F8CBF19BDF78A00B162C7 /* PBXContainerItemProxy */;
			sourceTree = BUILT_PRODUCTS_DIR;
		};
		603F8CC219BDF78A00B162C7 /* QuickTests.xctest */ = {
			isa = PBXReferenceProxy;
			fileType = wrapper.cfbundle;
			path = QuickTests.xctest;
			remoteRef = 603F8CC119BDF78A00B162C7 /* PBXContainerItemProxy */;
			sourceTree = BUILT_PRODUCTS_DIR;
		};
		603F8CC419BDF78A00B162C7 /* Quick.framework */ = {
			isa = PBXReferenceProxy;
			fileType = wrapper.framework;
			path = Quick.framework;
			remoteRef = 603F8CC319BDF78A00B162C7 /* PBXContainerItemProxy */;
			sourceTree = BUILT_PRODUCTS_DIR;
		};
		603F8CC619BDF78A00B162C7 /* Quick-iOSTests.xctest */ = {
			isa = PBXReferenceProxy;
			fileType = wrapper.cfbundle;
			path = "Quick-iOSTests.xctest";
			remoteRef = 603F8CC519BDF78A00B162C7 /* PBXContainerItemProxy */;
			sourceTree = BUILT_PRODUCTS_DIR;
		};
		60FFC2D919D9A92100284B9F /* ReactiveCocoa.framework */ = {
			isa = PBXReferenceProxy;
			fileType = wrapper.framework;
			path = ReactiveCocoa.framework;
			remoteRef = 60FFC2D819D9A92100284B9F /* PBXContainerItemProxy */;
			sourceTree = BUILT_PRODUCTS_DIR;
		};
		60FFC2DB19D9A92100284B9F /* ReactiveCocoa-MacTests.xctest */ = {
			isa = PBXReferenceProxy;
			fileType = wrapper.cfbundle;
			path = "ReactiveCocoa-MacTests.xctest";
			remoteRef = 60FFC2DA19D9A92100284B9F /* PBXContainerItemProxy */;
			sourceTree = BUILT_PRODUCTS_DIR;
		};
		60FFC2DD19D9A92100284B9F /* ReactiveCocoa.framework */ = {
			isa = PBXReferenceProxy;
			fileType = wrapper.framework;
			path = ReactiveCocoa.framework;
			remoteRef = 60FFC2DC19D9A92100284B9F /* PBXContainerItemProxy */;
			sourceTree = BUILT_PRODUCTS_DIR;
		};
		60FFC2DF19D9A92100284B9F /* ReactiveCocoa-iOSTests.xctest */ = {
			isa = PBXReferenceProxy;
			fileType = wrapper.cfbundle;
			path = "ReactiveCocoa-iOSTests.xctest";
			remoteRef = 60FFC2DE19D9A92100284B9F /* PBXContainerItemProxy */;
			sourceTree = BUILT_PRODUCTS_DIR;
		};
		60FFC2E819D9A92B00284B9F /* LlamaKit.framework */ = {
			isa = PBXReferenceProxy;
			fileType = wrapper.framework;
			path = LlamaKit.framework;
			remoteRef = 60FFC2E719D9A92B00284B9F /* PBXContainerItemProxy */;
			sourceTree = BUILT_PRODUCTS_DIR;
		};
		60FFC2EA19D9A92B00284B9F /* LlamaKit-iOSTests.xctest */ = {
			isa = PBXReferenceProxy;
			fileType = wrapper.cfbundle;
			path = "LlamaKit-iOSTests.xctest";
			remoteRef = 60FFC2E919D9A92B00284B9F /* PBXContainerItemProxy */;
			sourceTree = BUILT_PRODUCTS_DIR;
		};
		60FFC2EC19D9A92B00284B9F /* LlamaKit.framework */ = {
			isa = PBXReferenceProxy;
			fileType = wrapper.framework;
			path = LlamaKit.framework;
			remoteRef = 60FFC2EB19D9A92B00284B9F /* PBXContainerItemProxy */;
			sourceTree = BUILT_PRODUCTS_DIR;
		};
		60FFC2EE19D9A92B00284B9F /* LlamaKit-MacTests.xctest */ = {
			isa = PBXReferenceProxy;
			fileType = wrapper.cfbundle;
			path = "LlamaKit-MacTests.xctest";
			remoteRef = 60FFC2ED19D9A92B00284B9F /* PBXContainerItemProxy */;
			sourceTree = BUILT_PRODUCTS_DIR;
		};
/* End PBXReferenceProxy section */

/* Begin PBXResourcesBuildPhase section */
		5E59DD2E19913DD800A48370 /* Resources */ = {
			isa = PBXResourcesBuildPhase;
			buildActionMask = 2147483647;
			files = (
				60968DCE19C5B2AF001AB802 /* KeypadView.xib in Resources */,
				5EA33A8519DC7F2A007CF667 /* artwork.jpg in Resources */,
				602FF2A719E2F5CE004C7AB3 /* CreatePINForBidder.json in Resources */,
				604B224319D3518F008D86C7 /* SystemTime.json in Resources */,
				602FF2AA19E2F6C0004C7AB3 /* MyCreditCards.json in Resources */,
				60968DD319C5B80F001AB802 /* KeypadViewPreviewIB.png in Resources */,
				602FF2AD19E2FC14004C7AB3 /* Me.json in Resources */,
				5E08489B19D070DC0078C571 /* AuctionListings.json in Resources */,
				5EEE582E19B8AF4E007B01D0 /* Auction.storyboard in Resources */,
				60D48B9519C89DE300A3CA88 /* edit_button@2x.png in Resources */,
				5E08488E19D06EE60078C571 /* Auctions.json in Resources */,
				5E59DD3D19913DD800A48370 /* Images.xcassets in Resources */,
				5ED0997F19C31D8F00E5DD59 /* XApp.json in Resources */,
				602FF2B019E2FE52004C7AB3 /* MyBiddersForAuction.json in Resources */,
				602FF2CA19E30FE9004C7AB3 /* FindBidder.json in Resources */,
				602FF2A419E2F5BF004C7AB3 /* ActiveAuctions.json in Resources */,
				5EEE583619B8AFD4007B01D0 /* Fulfillment.storyboard in Resources */,
			);
			runOnlyForDeploymentPostprocessing = 0;
		};
		5E59DD4019913DD800A48370 /* Resources */ = {
			isa = PBXResourcesBuildPhase;
			buildActionMask = 2147483647;
			files = (
				6030A12619D1A55000B934CA /* AuctionListings.json in Resources */,
				6030A12419D1A55000B934CA /* XApp.json in Resources */,
				602FF2CB19E30FE9004C7AB3 /* FindBidder.json in Resources */,
				6030A12519D1A55000B934CA /* Auctions.json in Resources */,
				604B224419D3518F008D86C7 /* SystemTime.json in Resources */,
				602FF2A519E2F5BF004C7AB3 /* ActiveAuctions.json in Resources */,
				602FF2AE19E2FC14004C7AB3 /* Me.json in Resources */,
				6030A12919D1A63700B934CA /* Fulfillment.storyboard in Resources */,
				60FFC2B119D945BD00284B9F /* XAuth.json in Resources */,
				602FF2A819E2F5CE004C7AB3 /* CreatePINForBidder.json in Resources */,
				6030A12219D1A31600B934CA /* KeypadView.xib in Resources */,
				6030A12819D1A63400B934CA /* Auction.storyboard in Resources */,
				602FF2B119E2FE52004C7AB3 /* MyBiddersForAuction.json in Resources */,
				5EA33A8619DC81CC007CF667 /* artwork.jpg in Resources */,
				602FF2AB19E2F6C0004C7AB3 /* MyCreditCards.json in Resources */,
				6030A12719D1A55600B934CA /* edit_button@2x.png in Resources */,
			);
			runOnlyForDeploymentPostprocessing = 0;
		};
/* End PBXResourcesBuildPhase section */

/* Begin PBXShellScriptBuildPhase section */
		0971DC6B37EC4E5D88FEF5E8 /* Copy Pods Resources */ = {
			isa = PBXShellScriptBuildPhase;
			buildActionMask = 2147483647;
			files = (
			);
			inputPaths = (
			);
			name = "Copy Pods Resources";
			outputPaths = (
			);
			runOnlyForDeploymentPostprocessing = 0;
			shellPath = /bin/sh;
			shellScript = "\"${SRCROOT}/Pods/Target Support Files/Pods-KioskTests/Pods-KioskTests-resources.sh\"\n";
			showEnvVarsInLog = 0;
		};
		190F5D0869044AD3B8BE8484 /* Check Pods Manifest.lock */ = {
			isa = PBXShellScriptBuildPhase;
			buildActionMask = 2147483647;
			files = (
			);
			inputPaths = (
			);
			name = "Check Pods Manifest.lock";
			outputPaths = (
			);
			runOnlyForDeploymentPostprocessing = 0;
			shellPath = /bin/sh;
			shellScript = "# diff \"${PODS_ROOT}/../Podfile.lock\" \"${PODS_ROOT}/Manifest.lock\" > /dev/null\n# if [[ $? != 0 ]] ; then\n#     cat << EOM\n# error: The sandbox is not in sync with the Podfile.lock. Run 'pod install' or update your CocoaPods installation.\n# EOM\n#     exit 1\n# fi\n";
			showEnvVarsInLog = 0;
		};
		274A1FC39D654A86A9F5D578 /* Check Pods Manifest.lock */ = {
			isa = PBXShellScriptBuildPhase;
			buildActionMask = 2147483647;
			files = (
			);
			inputPaths = (
			);
			name = "Check Pods Manifest.lock";
			outputPaths = (
			);
			runOnlyForDeploymentPostprocessing = 0;
			shellPath = /bin/sh;
			shellScript = "# diff \"${PODS_ROOT}/../Podfile.lock\" \"${PODS_ROOT}/Manifest.lock\" > /dev/null\n# if [[ $? != 0 ]] ; then\n#     cat << EOM\n# error: The sandbox is not in sync with the Podfile.lock. Run 'pod install' or update your CocoaPods installation.\n# EOM\n#     exit 1\n# fi\n";
			showEnvVarsInLog = 0;
		};
		9AFA421DD5E649B89E128C8F /* Copy Pods Resources */ = {
			isa = PBXShellScriptBuildPhase;
			buildActionMask = 2147483647;
			files = (
			);
			inputPaths = (
			);
			name = "Copy Pods Resources";
			outputPaths = (
			);
			runOnlyForDeploymentPostprocessing = 0;
			shellPath = /bin/sh;
			shellScript = "\"${SRCROOT}/Pods/Target Support Files/Pods/Pods-resources.sh\"\n";
			showEnvVarsInLog = 0;
		};
/* End PBXShellScriptBuildPhase section */

/* Begin PBXSourcesBuildPhase section */
		5E59DD2C19913DD800A48370 /* Sources */ = {
			isa = PBXSourcesBuildPhase;
			buildActionMask = 2147483647;
			files = (
				6017320D19CF24ED00A58B63 /* User.swift in Sources */,
				5EAC732519D0149A002F918A /* ReactiveCocoaBindings.swift in Sources */,
				602EFE4F19C6D09C002715C2 /* KeypadContainerView.swift in Sources */,
				60C620DA19D180A20024D493 /* ConfirmYourBidPINViewController.swift in Sources */,
				60FFC2B419D9493000284B9F /* XAppAuthentication.swift in Sources */,
				5E59DD3819913DD800A48370 /* ListingsViewController.swift in Sources */,
				609A849319E53B1F00476A94 /* RegistrationEmailViewController.swift in Sources */,
				5E59DD3619913DD800A48370 /* AppDelegate.swift in Sources */,
				60FFC2A419D9442F00284B9F /* UserCredentials.swift in Sources */,
				6071320519DD3AE600CA46F4 /* BidDetails.swift in Sources */,
				60D976E619D30FF700DE9F3D /* BidderPosition.swift in Sources */,
				5E2B3D4B19DC063C00906A26 /* ListingsCollectionViewCell.swift in Sources */,
				5E37FF8919C1AD8100CA348E /* ArtsyAPI.swift in Sources */,
				60968DD019C5B427001AB802 /* KeypadView.swift in Sources */,
				609A848F19E537AA00476A94 /* RegistrationCoordinator.swift in Sources */,
				5E6ED5FF19C07A4300CF3398 /* Moya.swift in Sources */,
				60C37DD119D44056002E7A44 /* SwiftyJSON.swift in Sources */,
				60D976EA19D3135200DE9F3D /* Sale.swift in Sources */,
				604AF5C019E14A020019884E /* RegisterFlowView.swift in Sources */,
				60212C9119D5CA04001921E1 /* Image.swift in Sources */,
				60C37DC319D4359E002E7A44 /* JSONAble.swift in Sources */,
				60D976DF19D2F7E700DE9F3D /* ConfirmYourBidPasswordViewController.swift in Sources */,
				60D976E419D30F9F00DE9F3D /* Bidder.swift in Sources */,
				6030A0F319D18F5200B934CA /* Artwork.swift in Sources */,
				E68E94A219DDCB70001405A5 /* TextField.swift in Sources */,
				605B855B19C6E4CF0009B16B /* ConfirmYourBidViewController.swift in Sources */,
				605610DB19D2DE2B00A2850A /* ConfirmYourBidEnterYourEmailViewController.swift in Sources */,
				5EA65C0E19D5C57D005EA4B4 /* UIView+BooleanDependentAnimation.m in Sources */,
				609A849A19E5416000476A94 /* RegistrationPasswordViewController.swift in Sources */,
				60FFC2B719D9496A00284B9F /* APIKeys.swift in Sources */,
				60D976EC19D3172D00DE9F3D /* SystemTime.swift in Sources */,
				5EA65C0119D5819C005EA4B4 /* SwitchView.swift in Sources */,
				60F104E419C0FB94002FF30C /* StoryboardIdentifiers.swift in Sources */,
				6071321919DD4EC400CA46F4 /* FulfilmentNavigationController.swift in Sources */,
				60F444EC19BDE0320030409F /* Button.swift in Sources */,
				605B856319C6E5C30009B16B /* YouAreTheHighestBidderViewController.swift in Sources */,
				601A6E3019DC58E700EBA5A5 /* NewUser.swift in Sources */,
				5E6ED60119C07A4300CF3398 /* RACSignal+Moya.swift in Sources */,
				60C37DE119D468A7002E7A44 /* RAC+JSONAble.swift in Sources */,
				5E6ED60019C07A4300CF3398 /* Moya+ReactiveCocoa.swift in Sources */,
				60D976E219D30F8B00DE9F3D /* Bid.swift in Sources */,
				60F0C89B19D2CA4D002B0F10 /* SimulatorOnlyView.swift in Sources */,
				609A848919E50B7F00476A94 /* Card.swift in Sources */,
				5EF2C0C619DAC18000263137 /* TableCollectionViewCell.swift in Sources */,
				5E3E53E619C3AA13002D8B9D /* XAppToken.swift in Sources */,
				605B856119C6E5990009B16B /* ConfirmYourBidArtsyLoginViewController.swift in Sources */,
				6017320F19CF259400A58B63 /* CardHandler.swift in Sources */,
				6024DD5E19D8286B008E600A /* UIStoryboardSegueExtensions.swift in Sources */,
				6092C4AF19CAEF9A003BE8EC /* UIViewControllerExtensions.swift in Sources */,
				609A849719E53ED200476A94 /* RACFunctions.swift in Sources */,
				600F5F0B19C882210027F587 /* ConfirmUserCreationViewController.swift in Sources */,
				60D976E819D3123B00DE9F3D /* SaleArtwork.swift in Sources */,
				6030A10019D192D000B934CA /* Artist.swift in Sources */,
				60A8E7C519BE50640088ACEC /* FulfillmentContainerViewController.swift in Sources */,
				600F5EFA19C879670027F587 /* SwipeCreditCardViewController.swift in Sources */,
				605B856819C6EA380009B16B /* UIStoryboardExtensions.swift in Sources */,
				5E95FCB219D99871004D0C8F /* Constants.swift in Sources */,
				5E6ED5FE19C07A4300CF3398 /* Endpoint.swift in Sources */,
				5EF2C0C819DAC3F400263137 /* MasonryCollectionViewCell.swift in Sources */,
				60A3BC2E19BA01DC00EF3907 /* PlaceBidViewController.swift in Sources */,
<<<<<<< HEAD
				5E5DA8E119E57E49000E5855 /* RACSignal+Kiosk.swift in Sources */,
=======
				609A848C19E52E7700476A94 /* RegisterViewController.swift in Sources */,
>>>>>>> f434a2fe
			);
			runOnlyForDeploymentPostprocessing = 0;
		};
		5E59DD3E19913DD800A48370 /* Sources */ = {
			isa = PBXSourcesBuildPhase;
			buildActionMask = 2147483647;
			files = (
				609A848D19E52E7700476A94 /* RegisterViewController.swift in Sources */,
				6030A10819D1931400B934CA /* YouAreTheHighestBidderViewController.swift in Sources */,
				6030A11F19D1A23100B934CA /* RACSignal+Moya.swift in Sources */,
				601D01C319DEABFE0037568C /* TextField.swift in Sources */,
				6030A10719D1931400B934CA /* ConfirmYourBidArtsyLoginViewController.swift in Sources */,
				60C37DE219D468A7002E7A44 /* RAC+JSONAble.swift in Sources */,
				6030A10E19D1931900B934CA /* User.swift in Sources */,
				6030A12319D1A3F100B934CA /* UIViewControllerExtensions.swift in Sources */,
				5EAC733019D01617002F918A /* ReactiveCocoaBindingsTests.swift in Sources */,
				60C37DC419D4359E002E7A44 /* JSONAble.swift in Sources */,
				E6FA920D19E43FD90064480A /* TextFieldTests.swift in Sources */,
				5E0D703E19DADD900005AF46 /* MasonryCollectionViewCell.swift in Sources */,
				60C37DD519D44DD9002E7A44 /* Bid.swift in Sources */,
				604AF5C119E14A020019884E /* RegisterFlowView.swift in Sources */,
				5E3DF3B419E5CF8A0098F3B0 /* RACSignal+Kiosk.swift in Sources */,
				6030A10219D1931400B934CA /* FulfillmentContainerViewController.swift in Sources */,
				6030A11D19D1A23100B934CA /* Moya.swift in Sources */,
				60C37DD719D45103002E7A44 /* BidderTests.swift in Sources */,
				605B857219C6F4A90009B16B /* YouAreTheHighestBidderViewControllerTests.swift in Sources */,
				609A849419E53B1F00476A94 /* RegistrationEmailViewController.swift in Sources */,
				6030A11C19D1A23100B934CA /* Endpoint.swift in Sources */,
				5EA65C1319D5FCC4005EA4B4 /* SwitchViewSpec.swift in Sources */,
				609A849819E53ED200476A94 /* RACFunctions.swift in Sources */,
				6030A11619D1A04300B934CA /* KeypadView.swift in Sources */,
				60FFC2B819D9496A00284B9F /* APIKeys.swift in Sources */,
				60C37DDE19D4655D002E7A44 /* BidderPositionTests.swift in Sources */,
				60D976E019D2F81200DE9F3D /* ConfirmYourBidPasswordViewController.swift in Sources */,
				6017321519CF27B900A58B63 /* CardHandlerTests.swift in Sources */,
				60212CA219D5F468001921E1 /* ImageTests.swift in Sources */,
				605610DC19D2DE2B00A2850A /* ConfirmYourBidEnterYourEmailViewController.swift in Sources */,
				60C37DD919D45234002E7A44 /* Sale.swift in Sources */,
				605B856A19C6F3940009B16B /* ConfirmYourBidViewControllerTests.swift in Sources */,
				605610D019D2D87100A2850A /* SimulatorOnlyView.swift in Sources */,
				60C37DDB19D45353002E7A44 /* SaleTests.swift in Sources */,
				5EE221DA19DC52EA002EB3C7 /* ListingsCollectionViewCell.swift in Sources */,
				6030A11519D19F9E00B934CA /* StoryboardIdentifiers.swift in Sources */,
				60212C9219D5CA04001921E1 /* Image.swift in Sources */,
				60A3BC3019BA054200EF3907 /* PlaceBidViewControllerTests.swift in Sources */,
				6071320619DD3AE600CA46F4 /* BidDetails.swift in Sources */,
				60FFC2B519D9493000284B9F /* XAppAuthentication.swift in Sources */,
				6030A11A19D1A1F300B934CA /* XAppToken.swift in Sources */,
				60A3BBE519B9F14C00EF3907 /* ListViewControllerTests.swift in Sources */,
				6030A11E19D1A23100B934CA /* Moya+ReactiveCocoa.swift in Sources */,
				6030A10419D1931400B934CA /* ConfirmYourBidPINViewController.swift in Sources */,
				5E04BF3519DD98B000687199 /* SaleArtworkTests.swift in Sources */,
				5EA65C1019D5FC9B005EA4B4 /* UIView+BooleanDependentAnimation.m in Sources */,
				5E95FCC019D99DB5004D0C8F /* Constants.swift in Sources */,
				609A849B19E5416000476A94 /* RegistrationPasswordViewController.swift in Sources */,
				60A8E7CF19BE5B7F0088ACEC /* FulfillmentContainerViewControllerTests.swift in Sources */,
				60C37DD419D44DCD002E7A44 /* BidTests.swift in Sources */,
				60212C9E19D5ECCE001921E1 /* SaleArtwork.swift in Sources */,
				60FFC2A519D9442F00284B9F /* UserCredentials.swift in Sources */,
				6030A11B19D1A1F600B934CA /* ReactiveCocoaBindings.swift in Sources */,
				6030A11119D1931C00B934CA /* CardHandler.swift in Sources */,
				6030A10F19D1931900B934CA /* Artwork.swift in Sources */,
				6030A10919D1931400B934CA /* SwipeCreditCardViewController.swift in Sources */,
				6030A10B19D1931400B934CA /* ConfirmUserCreationViewController.swift in Sources */,
				6030A11019D1931900B934CA /* Artist.swift in Sources */,
				604B225319D359C5008D86C7 /* SystemTime.swift in Sources */,
				605B857019C6F4490009B16B /* ConfirmYourBidArtsyLoginViewControllerTests.swift in Sources */,
				5EA137CD19C733DE00D0B743 /* TestHelpers.swift in Sources */,
				5E0D702C19DADD8E0005AF46 /* TableCollectionViewCell.swift in Sources */,
				609A848A19E50B7F00476A94 /* Card.swift in Sources */,
				60C07A1719BE02A800868951 /* HaveValidSnapshot.swift in Sources */,
				6030A12119D1A30D00B934CA /* ListingsViewController.swift in Sources */,
				5EA137C019C72BD200D0B743 /* ArtsyAPISpec.swift in Sources */,
				6030A11919D1A1EF00B934CA /* ArtsyAPI.swift in Sources */,
				60212C9D19D5EAF9001921E1 /* ArtworkTests.swift in Sources */,
				6051290319E15F63004B05BF /* SnapshotExtension.swift in Sources */,
				600F5F0919C880980027F587 /* UserCreationViewControllerTests.swift in Sources */,
				6024DD5F19D8286B008E600A /* UIStoryboardSegueExtensions.swift in Sources */,
				60C37DDC19D460DC002E7A44 /* BidderPosition.swift in Sources */,
				604B225219D359C3008D86C7 /* SystemTimeTests.swift in Sources */,
				6030A10119D1931400B934CA /* PlaceBidViewController.swift in Sources */,
				609A849019E537AA00476A94 /* RegistrationCoordinator.swift in Sources */,
				60212CA019D5F20C001921E1 /* ArtistTests.swift in Sources */,
				600F5F0519C879DC0027F587 /* SwipeCreditCardViewControllerTests.swift in Sources */,
				601A6E3119DC58E700EBA5A5 /* NewUser.swift in Sources */,
				6051290519E19524004B05BF /* RegisterFlowViewTests.swift in Sources */,
				5EA137CB19C72BE100D0B743 /* XAppTokenSpec.swift in Sources */,
				5EA65C0F19D5FC98005EA4B4 /* SwitchView.swift in Sources */,
				60C6914119D6CBDA001F58FD /* RAC+JSONAbleTests.swift in Sources */,
				6030A10319D1931400B934CA /* ConfirmYourBidViewController.swift in Sources */,
				6030A11719D1A05800B934CA /* KeypadContainerView.swift in Sources */,
				6030A12B19D1AA0F00B934CA /* KioskTests.swift in Sources */,
				6007B42519DEFAA000EDF43E /* ConfirmYourBidPINViewControllerTests.swift in Sources */,
				6030A11819D1A06200B934CA /* Button.swift in Sources */,
				60C37DD219D44056002E7A44 /* SwiftyJSON.swift in Sources */,
				60D976DD19D2F6DD00DE9F3D /* ConfirmYourBidEnterYourEmailViewControllerTests.swift in Sources */,
				60C37DD819D45151002E7A44 /* Bidder.swift in Sources */,
				6071321A19DD4EC400CA46F4 /* FulfilmentNavigationController.swift in Sources */,
			);
			runOnlyForDeploymentPostprocessing = 0;
		};
/* End PBXSourcesBuildPhase section */

/* Begin PBXTargetDependency section */
		5E59DD4419913DD800A48370 /* PBXTargetDependency */ = {
			isa = PBXTargetDependency;
			target = 5E59DD2F19913DD800A48370 /* Kiosk */;
			targetProxy = 5E59DD4319913DD800A48370 /* PBXContainerItemProxy */;
		};
		5E6ED61619C07AE400CF3398 /* PBXTargetDependency */ = {
			isa = PBXTargetDependency;
			name = Alamofire;
			targetProxy = 5E6ED61519C07AE400CF3398 /* PBXContainerItemProxy */;
		};
/* End PBXTargetDependency section */

/* Begin XCBuildConfiguration section */
		5E59DD4A19913DD900A48370 /* Debug */ = {
			isa = XCBuildConfiguration;
			buildSettings = {
				ALWAYS_SEARCH_USER_PATHS = NO;
				CLANG_CXX_LANGUAGE_STANDARD = "gnu++0x";
				CLANG_CXX_LIBRARY = "libc++";
				CLANG_ENABLE_MODULES = YES;
				CLANG_ENABLE_OBJC_ARC = YES;
				CLANG_WARN_BOOL_CONVERSION = YES;
				CLANG_WARN_CONSTANT_CONVERSION = YES;
				CLANG_WARN_DIRECT_OBJC_ISA_USAGE = YES_ERROR;
				CLANG_WARN_EMPTY_BODY = YES;
				CLANG_WARN_ENUM_CONVERSION = YES;
				CLANG_WARN_INT_CONVERSION = YES;
				CLANG_WARN_OBJC_ROOT_CLASS = YES_ERROR;
				CLANG_WARN_UNREACHABLE_CODE = YES;
				CLANG_WARN__DUPLICATE_METHOD_MATCH = YES;
				COPY_PHASE_STRIP = NO;
				ENABLE_STRICT_OBJC_MSGSEND = YES;
				GCC_C_LANGUAGE_STANDARD = gnu99;
				GCC_DYNAMIC_NO_PIC = NO;
				GCC_OPTIMIZATION_LEVEL = 0;
				GCC_PREPROCESSOR_DEFINITIONS = (
					"DEBUG=1",
					"$(inherited)",
				);
				GCC_SYMBOLS_PRIVATE_EXTERN = NO;
				GCC_WARN_64_TO_32_BIT_CONVERSION = YES;
				GCC_WARN_ABOUT_RETURN_TYPE = YES_ERROR;
				GCC_WARN_UNDECLARED_SELECTOR = YES;
				GCC_WARN_UNINITIALIZED_AUTOS = YES_AGGRESSIVE;
				GCC_WARN_UNUSED_FUNCTION = YES;
				GCC_WARN_UNUSED_VARIABLE = YES;
				IPHONEOS_DEPLOYMENT_TARGET = 8.0;
				MTL_ENABLE_DEBUG_INFO = YES;
				ONLY_ACTIVE_ARCH = YES;
				SDKROOT = iphoneos;
				SWIFT_OPTIMIZATION_LEVEL = "-Onone";
				TARGETED_DEVICE_FAMILY = 2;
				VALID_ARCHS = "armv7 armv7s";
			};
			name = Debug;
		};
		5E59DD4B19913DD900A48370 /* Release */ = {
			isa = XCBuildConfiguration;
			buildSettings = {
				ALWAYS_SEARCH_USER_PATHS = NO;
				CLANG_CXX_LANGUAGE_STANDARD = "gnu++0x";
				CLANG_CXX_LIBRARY = "libc++";
				CLANG_ENABLE_MODULES = YES;
				CLANG_ENABLE_OBJC_ARC = YES;
				CLANG_WARN_BOOL_CONVERSION = YES;
				CLANG_WARN_CONSTANT_CONVERSION = YES;
				CLANG_WARN_DIRECT_OBJC_ISA_USAGE = YES_ERROR;
				CLANG_WARN_EMPTY_BODY = YES;
				CLANG_WARN_ENUM_CONVERSION = YES;
				CLANG_WARN_INT_CONVERSION = YES;
				CLANG_WARN_OBJC_ROOT_CLASS = YES_ERROR;
				CLANG_WARN_UNREACHABLE_CODE = YES;
				CLANG_WARN__DUPLICATE_METHOD_MATCH = YES;
				COPY_PHASE_STRIP = YES;
				ENABLE_NS_ASSERTIONS = NO;
				ENABLE_STRICT_OBJC_MSGSEND = YES;
				GCC_C_LANGUAGE_STANDARD = gnu99;
				GCC_WARN_64_TO_32_BIT_CONVERSION = YES;
				GCC_WARN_ABOUT_RETURN_TYPE = YES_ERROR;
				GCC_WARN_UNDECLARED_SELECTOR = YES;
				GCC_WARN_UNINITIALIZED_AUTOS = YES_AGGRESSIVE;
				GCC_WARN_UNUSED_FUNCTION = YES;
				GCC_WARN_UNUSED_VARIABLE = YES;
				IPHONEOS_DEPLOYMENT_TARGET = 8.0;
				MTL_ENABLE_DEBUG_INFO = NO;
				SDKROOT = iphoneos;
				TARGETED_DEVICE_FAMILY = 2;
				VALIDATE_PRODUCT = YES;
				VALID_ARCHS = "armv7 armv7s";
			};
			name = Release;
		};
		5E59DD4D19913DD900A48370 /* Debug */ = {
			isa = XCBuildConfiguration;
			baseConfigurationReference = 46ACE072A30FD791981A83FC /* Pods.debug.xcconfig */;
			buildSettings = {
				APPLICATION_BUNDLE_IDENTIFIER = net.artsy.kiosk.beta;
				ASSETCATALOG_COMPILER_APPICON_NAME = AppIcon;
				ASSETCATALOG_COMPILER_LAUNCHIMAGE_NAME = LaunchImage;
				"CODE_SIGN_IDENTITY[sdk=iphoneos*]" = "";
				EMBEDDED_CONTENT_CONTAINS_SWIFT = YES;
				FRAMEWORK_SEARCH_PATHS = (
					"$(inherited)",
					"$(SRCROOT)/submodules/",
				);
				INFOPLIST_FILE = "Kiosk/Supporting Files/Info.plist";
				IPHONEOS_DEPLOYMENT_TARGET = 8.0;
				LD_RUNPATH_SEARCH_PATHS = "$(inherited) @executable_path/Frameworks @rpath/Frameworks";
				PRODUCT_NAME = "$(TARGET_NAME)";
				PROVISIONING_PROFILE = "7885d377-493a-4146-9439-22a3069ead6f";
				SWIFT_OBJC_BRIDGING_HEADER = "Kiosk/Supporting Files/PodsBridgingHeader.h";
				TARGETED_DEVICE_FAMILY = 2;
			};
			name = Debug;
		};
		5E59DD4E19913DD900A48370 /* Release */ = {
			isa = XCBuildConfiguration;
			baseConfigurationReference = 3AC32AD043F3010C4064D172 /* Pods.release.xcconfig */;
			buildSettings = {
				APPLICATION_BUNDLE_IDENTIFIER = net.artsy.kiosk.beta;
				ASSETCATALOG_COMPILER_APPICON_NAME = AppIcon;
				ASSETCATALOG_COMPILER_LAUNCHIMAGE_NAME = LaunchImage;
				"CODE_SIGN_IDENTITY[sdk=iphoneos*]" = "";
				EMBEDDED_CONTENT_CONTAINS_SWIFT = YES;
				FRAMEWORK_SEARCH_PATHS = (
					"$(inherited)",
					"$(SRCROOT)/submodules/",
				);
				INFOPLIST_FILE = "Kiosk/Supporting Files/Info.plist";
				IPHONEOS_DEPLOYMENT_TARGET = 8.0;
				LD_RUNPATH_SEARCH_PATHS = "$(inherited) @executable_path/Frameworks @rpath/Frameworks";
				PRODUCT_NAME = "$(TARGET_NAME)";
				PROVISIONING_PROFILE = "7885d377-493a-4146-9439-22a3069ead6f";
				SWIFT_OBJC_BRIDGING_HEADER = "Kiosk/Supporting Files/PodsBridgingHeader.h";
				SWIFT_OPTIMIZATION_LEVEL = "-Onone";
				TARGETED_DEVICE_FAMILY = 2;
			};
			name = Release;
		};
		5E59DD5019913DD900A48370 /* Debug */ = {
			isa = XCBuildConfiguration;
			baseConfigurationReference = C055E487A3D1AED461990000 /* Pods-KioskTests.debug.xcconfig */;
			buildSettings = {
				BUNDLE_LOADER = "$(TEST_HOST)";
				CLANG_ENABLE_MODULES = YES;
				FRAMEWORK_SEARCH_PATHS = (
					"$(SDKROOT)/Developer/Library/Frameworks",
					"$(inherited)",
				);
				GCC_PREPROCESSOR_DEFINITIONS = (
					"DEBUG=1",
					"$(inherited)",
				);
				INFOPLIST_FILE = "KioskTests/Supporting Files/Info.plist";
				LD_RUNPATH_SEARCH_PATHS = "$(inherited) @executable_path/Frameworks @loader_path/Frameworks";
				PRODUCT_NAME = "$(TARGET_NAME)";
				SWIFT_OBJC_BRIDGING_HEADER = "KioskTests/KioskTests-Bridging-Header.h";
				SWIFT_OPTIMIZATION_LEVEL = "-Onone";
				TEST_HOST = "$(BUILT_PRODUCTS_DIR)/Kiosk.app/Kiosk";
			};
			name = Debug;
		};
		5E59DD5119913DD900A48370 /* Release */ = {
			isa = XCBuildConfiguration;
			baseConfigurationReference = 4A43B593C169F6607C344ABF /* Pods-KioskTests.release.xcconfig */;
			buildSettings = {
				BUNDLE_LOADER = "$(TEST_HOST)";
				CLANG_ENABLE_MODULES = YES;
				FRAMEWORK_SEARCH_PATHS = (
					"$(SDKROOT)/Developer/Library/Frameworks",
					"$(inherited)",
				);
				INFOPLIST_FILE = "KioskTests/Supporting Files/Info.plist";
				LD_RUNPATH_SEARCH_PATHS = "$(inherited) @executable_path/Frameworks @loader_path/Frameworks";
				PRODUCT_NAME = "$(TARGET_NAME)";
				SWIFT_OBJC_BRIDGING_HEADER = "KioskTests/KioskTests-Bridging-Header.h";
				TEST_HOST = "$(BUILT_PRODUCTS_DIR)/Kiosk.app/Kiosk";
			};
			name = Release;
		};
/* End XCBuildConfiguration section */

/* Begin XCConfigurationList section */
		5E59DD2B19913DD800A48370 /* Build configuration list for PBXProject "Kiosk" */ = {
			isa = XCConfigurationList;
			buildConfigurations = (
				5E59DD4A19913DD900A48370 /* Debug */,
				5E59DD4B19913DD900A48370 /* Release */,
			);
			defaultConfigurationIsVisible = 0;
			defaultConfigurationName = Release;
		};
		5E59DD4C19913DD900A48370 /* Build configuration list for PBXNativeTarget "Kiosk" */ = {
			isa = XCConfigurationList;
			buildConfigurations = (
				5E59DD4D19913DD900A48370 /* Debug */,
				5E59DD4E19913DD900A48370 /* Release */,
			);
			defaultConfigurationIsVisible = 0;
			defaultConfigurationName = Release;
		};
		5E59DD4F19913DD900A48370 /* Build configuration list for PBXNativeTarget "KioskTests" */ = {
			isa = XCConfigurationList;
			buildConfigurations = (
				5E59DD5019913DD900A48370 /* Debug */,
				5E59DD5119913DD900A48370 /* Release */,
			);
			defaultConfigurationIsVisible = 0;
			defaultConfigurationName = Release;
		};
/* End XCConfigurationList section */
	};
	rootObject = 5E59DD2819913DD800A48370 /* Project object */;
}<|MERGE_RESOLUTION|>--- conflicted
+++ resolved
@@ -1484,11 +1484,8 @@
 				5E6ED5FE19C07A4300CF3398 /* Endpoint.swift in Sources */,
 				5EF2C0C819DAC3F400263137 /* MasonryCollectionViewCell.swift in Sources */,
 				60A3BC2E19BA01DC00EF3907 /* PlaceBidViewController.swift in Sources */,
-<<<<<<< HEAD
 				5E5DA8E119E57E49000E5855 /* RACSignal+Kiosk.swift in Sources */,
-=======
 				609A848C19E52E7700476A94 /* RegisterViewController.swift in Sources */,
->>>>>>> f434a2fe
 			);
 			runOnlyForDeploymentPostprocessing = 0;
 		};
