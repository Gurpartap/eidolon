--- conflicted
+++ resolved
@@ -473,11 +473,8 @@
 		5E59DD4519913DD800A48370 /* KioskTests */ = {
 			isa = PBXGroup;
 			children = (
-<<<<<<< HEAD
 				5EA65C1119D5FCAA005EA4B4 /* Views */,
-=======
 				60C6913519D6CB99001F58FD /* App */,
->>>>>>> 19575084
 				604B225019D359A0008D86C7 /* Models */,
 				6030A12A19D1AA0F00B934CA /* KioskTests.swift */,
 				6017321319CF279000A58B63 /* Cards */,
@@ -1109,11 +1106,8 @@
 				6030A0F319D18F5200B934CA /* Artwork.swift in Sources */,
 				605B855B19C6E4CF0009B16B /* ConfirmYourBidViewController.swift in Sources */,
 				605610DB19D2DE2B00A2850A /* ConfirmYourBidEnterYourEmailViewController.swift in Sources */,
-<<<<<<< HEAD
 				5EA65C0E19D5C57D005EA4B4 /* UIView+BooleanDependentAnimation.m in Sources */,
-=======
 				60FFC2B719D9496A00284B9F /* APIKeys.swift in Sources */,
->>>>>>> 19575084
 				60D976EC19D3172D00DE9F3D /* SystemTime.swift in Sources */,
 				600F5F0719C87DA80027F587 /* UserCreationViewController.swift in Sources */,
 				5EA65C0119D5819C005EA4B4 /* SwitchView.swift in Sources */,
@@ -1212,11 +1206,8 @@
 				600F5F0519C879DC0027F587 /* SwipeCreditCardViewControllerTests.swift in Sources */,
 				60FFC2BE19D97D8C00284B9F /* AuthenticatedMoyaProviderTests.swift in Sources */,
 				5EA137CB19C72BE100D0B743 /* XAppTokenSpec.swift in Sources */,
-<<<<<<< HEAD
 				5EA65C0F19D5FC98005EA4B4 /* SwitchView.swift in Sources */,
-=======
 				60C6914119D6CBDA001F58FD /* RAC+JSONAbleTests.swift in Sources */,
->>>>>>> 19575084
 				6030A10319D1931400B934CA /* ConfirmYourBidViewController.swift in Sources */,
 				6030A11719D1A05800B934CA /* KeypadContainerView.swift in Sources */,
 				6030A12B19D1AA0F00B934CA /* KioskTests.swift in Sources */,
